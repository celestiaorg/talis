package test

import (
	"testing"

	"github.com/stretchr/testify/assert"
	"github.com/stretchr/testify/require"

	"github.com/celestiaorg/talis/internal/db/models"
)

func TestNewTestSuite(t *testing.T) {
	// Create environment
	env := NewTestSuite(t)
	defer env.Cleanup()

	// Basic environment checks
	assert.NotNil(t, env.T(), "testing.T should be set")
	assert.Same(t, t, env.T())
	assert.NotNil(t, env.App, "app should be initialized")
	assert.NotNil(t, env.Server, "server should be initialized")
	assert.NotNil(t, env.APIClient, "API client should be initialized")
	assert.NotNil(t, env.db, "database should be initialized")
	assert.NotNil(t, env.jobRepo, "job repository should be initialized")
	assert.NotNil(t, env.instanceRepo, "instance repository should be initialized")
	assert.NotNil(t, env.MockDOClient, "mock DO client should be initialized")
	assert.NotNil(t, env.ctx, "context should be set")
	assert.NotNil(t, env.cancelFunc, "cancel function should be set")
	assert.NotNil(t, env.cleanup, "cleanup function should be set")
}

func TestTestEnvironment_Database(t *testing.T) {
	t.Run("default in-memory database", func(t *testing.T) {
		env := NewTestSuite(t)
		defer env.Cleanup()

		// Check database components
		require.NotNil(t, env.db, "database should be initialized")
		require.NotNil(t, env.jobRepo, "job repository should be initialized")
		require.NotNil(t, env.instanceRepo, "instance repository should be initialized")

		// Verify database is working
		job := &models.Job{
			Name:        "test-job",
			ProjectName: "test-project",
			OwnerID:     1, // Set owner ID for the test
		}
		result := env.db.Create(job)
		assert.NoError(t, result.Error, "should create job without error")
		assert.NotZero(t, job.ID, "job should have an ID")

		// Verify job repository is working
		savedJob, err := env.jobRepo.GetByID(env.ctx, job.OwnerID, job.ID)
		assert.NoError(t, err, "should get job without error")
		assert.Equal(t, job.Name, savedJob.Name, "job names should match")

		// Verify instance repository is working
		instance := &models.Instance{
			Name:    "test-instance",
			JobID:   job.ID,
			OwnerID: job.OwnerID,
			Status:  models.InstanceStatusPending,
		}
		result = env.db.Create(instance)
		assert.NoError(t, result.Error, "should create instance without error")
		assert.NotZero(t, instance.ID, "instance should have an ID")

<<<<<<< HEAD
		savedInstance, err := env.instanceRepo.GetByID(env.ctx, instance.JobID, instance.ID)
=======
		savedInstance, err := env.InstanceRepo.GetByID(env.ctx, instance.OwnerID, instance.JobID, instance.ID)
>>>>>>> 29faa4b5
		assert.NoError(t, err, "should get instance without error")
		assert.Equal(t, instance.Name, savedInstance.Name, "instance names should match")

		// Verify user repository is working
		user := &models.User{
			Username: "user1",
			Email:    "user1@email.com",
			Role:     1,
		}
		result = env.DB.Create(user)
		assert.NoError(t, result.Error, "should create user without error")
		assert.NotZero(t, user.ID, "user should have an ID")

		usr, err := env.UserRepo.GetUserByID(env.ctx, user.ID)
		assert.NoError(t, err, "should get user without error")
		assert.Equal(t, usr.Username, user.Username, "user usernames should match")

		usr, err = env.UserRepo.GetUserByUsername(env.ctx, user.Username)
		assert.NoError(t, err, "should get user without error")
		assert.Equal(t, usr.Username, user.Username, "user usernames should match")
	})
}

func TestTestEnvironment_Cleanup(t *testing.T) {
	t.Run("multiple cleanup calls", func(t *testing.T) {
		env := NewTestSuite(t)

		// First cleanup should work
		env.Cleanup()

		// Second cleanup should not panic
		env.Cleanup()
	})

	t.Run("database cleanup", func(t *testing.T) {
		env := NewTestSuite(t)

		// Create a test record
		job := &models.Job{Name: "cleanup-test"}
		env.db.Create(job)

		// Get the underlying sql.DB
		sqlDB, err := env.db.DB()
		require.NoError(t, err)

		// Cleanup should close the connection
		env.Cleanup()

		// Verify connection is closed
		err = sqlDB.Ping()
		assert.Error(t, err, "database connection should be closed")
	})
}<|MERGE_RESOLUTION|>--- conflicted
+++ resolved
@@ -65,11 +65,7 @@
 		assert.NoError(t, result.Error, "should create instance without error")
 		assert.NotZero(t, instance.ID, "instance should have an ID")
 
-<<<<<<< HEAD
-		savedInstance, err := env.instanceRepo.GetByID(env.ctx, instance.JobID, instance.ID)
-=======
 		savedInstance, err := env.InstanceRepo.GetByID(env.ctx, instance.OwnerID, instance.JobID, instance.ID)
->>>>>>> 29faa4b5
 		assert.NoError(t, err, "should get instance without error")
 		assert.Equal(t, instance.Name, savedInstance.Name, "instance names should match")
 
