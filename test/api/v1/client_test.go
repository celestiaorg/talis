package api_test

import (
	"fmt"
	"testing"
	"time"

	"github.com/stretchr/testify/require"

	"github.com/celestiaorg/talis/internal/db/models"
	"github.com/celestiaorg/talis/internal/types"
	"github.com/celestiaorg/talis/pkg/api/v1/handlers"
	"github.com/celestiaorg/talis/test"
)

var defaultInstancesRequest = types.InstancesRequest{
	ProjectName:  "test-project",
	TaskName:     "test-project",
	InstanceName: "test-instance",
	Instances: []types.InstanceRequest{
		defaultInstanceRequest1,
		defaultInstanceRequest2,
	},
}

var defaultInstanceRequest1 = types.InstanceRequest{
	Provider:          models.ProviderID("digitalocean-mock"),
	OwnerID:           models.AdminID,
	NumberOfInstances: 1,
	Name:              "test-instance-1",
	SSHKeyName:        "test-key",
	Region:            "nyc1",
	Size:              "s-1vcpu-1gb",
	Image:             "ubuntu-20-04-x64",
	Volumes: []types.VolumeConfig{
		{
			Name:       "test-volume",
			SizeGB:     10,
			MountPoint: "/mnt/data",
		},
	},
}

var defaultInstanceRequest2 = types.InstanceRequest{
	Provider:          models.ProviderID("digitalocean-mock"),
	OwnerID:           models.AdminID,
	NumberOfInstances: 1,
	Name:              "custom-instance",
	SSHKeyName:        "test-key",
	Region:            "nyc1",
	Size:              "s-1vcpu-1gb",
	Image:             "ubuntu-20-04-x64",
	Volumes: []types.VolumeConfig{
		{
			Name:       "test-volume",
			SizeGB:     10,
			MountPoint: "/mnt/data",
		},
	},
}

var defaultUser1 = types.CreateUserRequest{
	Username: "user1",
	Email:    "user1@example.com",
	Role:     1,
}
var defaultUser2 = types.CreateUserRequest{
	Username: "user12",
}

// Create a project request for testing
var defaultProjectParams = handlers.ProjectCreateParams{
	Name:        "test-project",
	Description: "Test project for instances",
}

// This file contains the comprehensive test suite for the API client.

// TestClientAdminMethods tests the admin methods of the API client.
//
// TODO: once ownerID is implemented, we should test the admin methods with a specific ownerID and that it can see instances and projects across different ownerIDs.
func TestClientAdminMethods(t *testing.T) {
	suite := test.NewSuite(t)
	defer suite.Cleanup()

	// Create a project
	_, err := suite.APIClient.CreateProject(suite.Context(), defaultProjectParams)
	require.NoError(t, err)

	// Create an instance
	err = suite.APIClient.CreateInstance(suite.Context(), defaultInstancesRequest)
	require.NoError(t, err)

	// List instances and verify there are two (using include_deleted to ensure we see all instances)
	err = suite.Retry(func() error {
		instanceList, err := suite.APIClient.AdminGetInstances(suite.Context())
		if err != nil {
			return err
		}
		if len(instanceList) != 2 {
			return fmt.Errorf("expected 2 instances, got %d", len(instanceList))
		}
		// Verify both instances are in non-terminated state
		for _, instance := range instanceList {
			if instance.Status == models.InstanceStatusTerminated {
				return fmt.Errorf("expected instance %s to be non-terminated, got %s", instance.Name, instance.Status)
			}
		}
		return nil
	}, 100, 100*time.Millisecond)
	require.NoError(t, err)

	// List instances metadata and verify there are two
	instances, err := suite.APIClient.AdminGetInstancesMetadata(suite.Context())
	require.NoError(t, err)
	require.NotEmpty(t, instances)
	require.Equal(t, 2, len(instances))
	require.Equal(t, defaultInstanceRequest1.Provider, instances[0].ProviderID)
	require.Equal(t, defaultInstanceRequest1.Region, instances[0].Region)
	require.Equal(t, defaultInstanceRequest1.Size, instances[0].Size)
	require.Equal(t, defaultInstanceRequest2.Provider, instances[1].ProviderID)
	require.Equal(t, defaultInstanceRequest2.Region, instances[1].Region)
	require.Equal(t, defaultInstanceRequest2.Size, instances[1].Size)
}

func TestClientHealthCheck(t *testing.T) {
	suite := test.NewSuite(t)
	defer suite.Cleanup()

	// Get the health check
	healthCheck, err := suite.APIClient.HealthCheck(suite.Context())
	require.NoError(t, err)
	require.NotNil(t, healthCheck)
}

func TestClientInstanceMethods(t *testing.T) {
	suite := test.NewSuite(t)
	defer suite.Cleanup()

	// List instances and verify there are none (using include_deleted to ensure we see all instances)
	instanceList, err := suite.APIClient.GetInstances(suite.Context(), &models.ListOptions{IncludeDeleted: true})
	require.NoError(t, err)
	require.Empty(t, instanceList)

	// Create a project for the instances
	_, err = suite.APIClient.CreateProject(suite.Context(), defaultProjectParams)
	require.NoError(t, err)

	// Create 2 instances
	err = suite.APIClient.CreateInstance(suite.Context(), defaultInstancesRequest)
	require.NoError(t, err)

	// Wait for the instances to be available
	err = suite.Retry(func() error {
		instanceList, err := suite.APIClient.GetInstances(suite.Context(), &models.ListOptions{IncludeDeleted: true})
		if err != nil {
			return err
		}
		if len(instanceList) != 2 {
			return fmt.Errorf("expected 2 instances, got %d", len(instanceList))
		}
		// Verify both instances are in non-terminated state
		for _, instance := range instanceList {
			if instance.Status == models.InstanceStatusTerminated {
				return fmt.Errorf("expected instance %s to be non-terminated, got %s", instance.Name, instance.Status)
			}
		}
		return nil
	}, 100, 100*time.Millisecond)
	require.NoError(t, err)

	// Grab the instance from the list of instances
	instanceList, err = suite.APIClient.GetInstances(suite.Context(), &models.ListOptions{IncludeDeleted: true})
	require.NoError(t, err)
	require.NotEmpty(t, instanceList)
	require.Equal(t, 2, len(instanceList))
	actualInstances := instanceList

	// Get instance metadata
	instances, err := suite.APIClient.GetInstancesMetadata(suite.Context(), &models.ListOptions{})
	require.NoError(t, err)
	require.NotEmpty(t, instances)
	require.Equal(t, 2, len(instances))
	require.Equal(t, actualInstances, instances)

	// Get public IPs
	publicIPs, err := suite.APIClient.GetInstancesPublicIPs(suite.Context(), &models.ListOptions{})
	require.NoError(t, err)
	require.NotEmpty(t, publicIPs.PublicIPs)
	require.Equal(t, 2, len(publicIPs.PublicIPs))

	// Delete both instances
	deleteRequest := types.DeleteInstanceRequest{
		ProjectName:   defaultProjectParams.Name,
		InstanceNames: []string{actualInstances[0].Name, actualInstances[1].Name},
	}
	response, err := suite.APIClient.DeleteInstance(suite.Context(), deleteRequest)
	require.NoError(t, err)
	require.NotEmpty(t, response.TaskName)

	// Verify the instances eventually get terminated
	err = suite.Retry(func() error {
		// Use status filter to specifically look for terminated instances
		terminatedStatus := models.InstanceStatusTerminated
		instanceList, err := suite.APIClient.GetInstances(suite.Context(), &models.ListOptions{
			IncludeDeleted: true,
			InstanceStatus: &terminatedStatus,
		})
		if err != nil {
			return err
		}
		if len(instanceList) != 2 {
			return fmt.Errorf("expected 2 terminated instances, got %d", len(instanceList))
		}
		// Verify both instances are in terminated state
		for _, instance := range instanceList {
			if instance.Status != models.InstanceStatusTerminated {
				return fmt.Errorf("expected instance %s to be terminated, got %s", instance.Name, instance.Status)
			}
		}
		return nil
	}, 100, 100*time.Millisecond)
	require.NoError(t, err)

	// Submit the same deletion request again - should be a no-op
	// We do this after verifying termination to ensure the first deletion completed
	response, err = suite.APIClient.DeleteInstance(suite.Context(), deleteRequest)
	require.NoError(t, err)
	require.NotEmpty(t, response.TaskName)

	// Add a small delay to avoid database lock issues
	time.Sleep(500 * time.Millisecond)

	// Verify that the default list (non-terminated) shows no instances
	instanceList, err = suite.APIClient.GetInstances(suite.Context(), &models.ListOptions{})
	require.NoError(t, err)
	require.Empty(t, instanceList, "expected no non-terminated instances")
}

<<<<<<< HEAD
=======
func TestClientJobMethods(t *testing.T) {
	suite := test.NewSuite(t)
	defer suite.Cleanup()

	// Get jobs to verify there are none
	jobsList, err := suite.APIClient.GetJobs(suite.Context(), &models.ListOptions{
		Limit: handlers.DefaultPageSize,
	})
	require.NoError(t, err)
	require.Empty(t, jobsList.Jobs)

	// Create a job
	jobRequest := defaultJobRequest
	err = suite.APIClient.CreateJob(suite.Context(), jobRequest)
	require.NoError(t, err)

	// Wait for the job to be available
	err = suite.Retry(func() error {
		jobsList, err := suite.APIClient.GetJobs(suite.Context(), &models.ListOptions{
			Limit: handlers.DefaultPageSize,
		})
		if err != nil {
			return err
		}
		if len(jobsList.Jobs) != 1 {
			return fmt.Errorf("expected 1 job, got %d", len(jobsList.Jobs))
		}
		return nil
	}, 100, 100*time.Millisecond)
	require.NoError(t, err)

	// Grab the job from the list of jobs
	jobList, err := suite.APIClient.GetJobs(suite.Context(), &models.ListOptions{
		Limit: handlers.DefaultPageSize,
	})
	require.NoError(t, err)
	require.NotEmpty(t, jobList.Jobs)
	require.Equal(t, 1, len(jobList.Jobs))
	require.Equal(t, jobRequest.Name, jobList.Jobs[0].Name)

	actualJob := jobList.Jobs[0]
	// Ignore unused variable warning
	_ = actualJob

	t.Skip("Skipping job ID issue")
	// Get the job
	job, err := suite.APIClient.GetJob(suite.Context(), fmt.Sprint(actualJob.ID))
	require.NoError(t, err)
	require.NotNil(t, job)
	// TODO: the job appears to be mismatched?

	// Get instance metadata for the job
	instances, err := suite.APIClient.GetMetadataByJobID(suite.Context(), fmt.Sprint(actualJob.ID), &models.ListOptions{})
	require.NoError(t, err)
	require.NotNil(t, instances)
	// TODO Job ID issue causing this as well.
	// require.Equal(t, 1, len(instanceMetadata.Instances))

	// Get instances for the job
	jobInstances, err := suite.APIClient.GetInstancesByJobID(suite.Context(), fmt.Sprint(actualJob.ID), &models.ListOptions{})
	require.NoError(t, err)
	require.NotNil(t, jobInstances)
	// TODO Job ID issue causing this as well.
	// require.Equal(t, 1, len(instances.Instances))

	// Verify returned instances are the same
	require.Equal(t, instances, jobInstances.Instances)

	// Get the job status
	jobStatus, err := suite.APIClient.GetJobStatus(suite.Context(), fmt.Sprint(actualJob.ID))
	require.NoError(t, err)
	require.NotNil(t, jobStatus)

	// Update the job
	// TODO: this is not implemented yet, update when it is
	err = suite.APIClient.UpdateJob(suite.Context(), fmt.Sprint(actualJob.ID), jobRequest)
	require.NoError(t, err)

	// Delete the job
	err = suite.APIClient.DeleteJob(suite.Context(), fmt.Sprint(actualJob.ID))
	require.NoError(t, err)

	// Verify the job is deleted
	err = suite.Retry(func() error {
		jobsList, err := suite.APIClient.GetJobs(suite.Context(), &models.ListOptions{
			Limit: handlers.DefaultPageSize,
		})
		if err != nil {
			return err
		}
		if len(jobsList.Jobs) > 0 {
			return fmt.Errorf("job not deleted: %v", jobsList.Jobs)
		}
		return nil
	}, 100, 100*time.Millisecond)
	require.NoError(t, err)
}

>>>>>>> aac68379
func TestClientUserMethods(t *testing.T) {
	suite := test.NewSuite(t)
	defer suite.Cleanup()

	/////////////////////
	// t.Run()
	// Start with 0, then increment this variable whenever a user is successfully created
	// and decrement when a user is successfully deleted
	expectedUserCount := 0
	users, err := suite.APIClient.GetUsers(suite.Context(), nil)
	require.NoError(t, err)
	require.NotNil(t, users)
	require.Empty(t, users.Users, "Expected no users in a fresh database")

	t.Run("CreateUser_Success", func(t *testing.T) {
		// Create first user
		newUser1, err := suite.APIClient.CreateUser(suite.Context(), defaultUser1)
		require.NoError(t, err)
		require.NotEmpty(t, newUser1.UserID, "User ID should not be empty")
		expectedUserCount++

		// Create second user
		newUser2, err := suite.APIClient.CreateUser(suite.Context(), defaultUser2)
		require.NoError(t, err)
		require.NotEmpty(t, newUser2.UserID, "User ID should not be empty")
		expectedUserCount++
	})

	t.Run("CreateUser_DuplicateUsername", func(t *testing.T) {
		// Try to create a user with the same username
		duplicateUser := defaultUser1
		_, err := suite.APIClient.CreateUser(suite.Context(), duplicateUser)
		require.Error(t, err, "Creating user with duplicate username should fail")
	})

	t.Run("GetUserByID_Success", func(t *testing.T) {
		// Create a user first
		newUser, err := suite.APIClient.CreateUser(suite.Context(), types.CreateUserRequest{
			Username:     "testuser_getbyid",
			Email:        "getbyid@example.com",
			Role:         1,
			PublicSSHKey: "ssh-rsa TESTKEY",
		})
		require.NoError(t, err)
		expectedUserCount++

		// Get the user by ID
		resp, err := suite.APIClient.GetUserByID(suite.Context(), fmt.Sprint(newUser.UserID))
		require.NoError(t, err)
		require.NotNil(t, resp)
		require.Equal(t, "testuser_getbyid", resp.User.Username)
		require.Equal(t, "getbyid@example.com", resp.User.Email)
	})

	t.Run("GetUserByUsername_Success", func(t *testing.T) {
		// Create a user first
		uniqueUsername := "unique_username_test"
		_, err := suite.APIClient.CreateUser(suite.Context(), types.CreateUserRequest{
			Username:     uniqueUsername,
			Email:        "unique@example.com",
			Role:         1,
			PublicSSHKey: "ssh-rsa UNIQUEKEY",
		})
		require.NoError(t, err)
		expectedUserCount++

		// Get the user by username
		userResp, err := suite.APIClient.GetUsers(suite.Context(), &models.UserQueryOptions{Username: uniqueUsername})
		require.NoError(t, err)
		require.NotNil(t, userResp.User)
		require.Equal(t, uniqueUsername, userResp.User.Username)
		require.Equal(t, "unique@example.com", userResp.User.Email)
	})

	t.Run("GetUserByUsername_NotFound", func(t *testing.T) {
		// Try to get a non-existent username
		_, err := suite.APIClient.GetUsers(suite.Context(), &models.UserQueryOptions{Username: "nonexistent_user"})
		require.Error(t, err, "Getting non-existent username should return error")
	})

	t.Run("Get_All_Users", func(t *testing.T) {
		users, err := suite.APIClient.GetUsers(suite.Context(), &models.UserQueryOptions{})
		require.NoError(t, err)
		require.Equal(t, expectedUserCount, len(users.Users))
	})

	t.Run("DeleteUser_Success", func(t *testing.T) {
		deletedUsername := "deleted_username_test"
		user, err := suite.APIClient.CreateUser(suite.Context(), types.CreateUserRequest{
			Username:     deletedUsername,
			Email:        "deleted@example.com",
			Role:         1,
			PublicSSHKey: "ssh-rsa deletedKEY",
		})
		require.NoError(t, err)
		expectedUserCount++

		// Delete a existing user
		err = suite.APIClient.DeleteUser(suite.Context(), fmt.Sprint(user.UserID))
		require.NoError(t, err)
		expectedUserCount--

		// Verify the user is actually deleted
		_, err = suite.APIClient.GetUserByID(suite.Context(), fmt.Sprint(user.UserID))
		require.Error(t, err, "User should no longer exist after deletion")

		// Delete an non existing user
		nonExistingUserID := "234245"
		err = suite.APIClient.DeleteUser(suite.Context(), nonExistingUserID)
		require.Error(t, err)
	})
}<|MERGE_RESOLUTION|>--- conflicted
+++ resolved
@@ -234,110 +234,9 @@
 	// Verify that the default list (non-terminated) shows no instances
 	instanceList, err = suite.APIClient.GetInstances(suite.Context(), &models.ListOptions{})
 	require.NoError(t, err)
-	require.Empty(t, instanceList, "expected no non-terminated instances")
-}
-
-<<<<<<< HEAD
-=======
-func TestClientJobMethods(t *testing.T) {
-	suite := test.NewSuite(t)
-	defer suite.Cleanup()
-
-	// Get jobs to verify there are none
-	jobsList, err := suite.APIClient.GetJobs(suite.Context(), &models.ListOptions{
-		Limit: handlers.DefaultPageSize,
-	})
-	require.NoError(t, err)
-	require.Empty(t, jobsList.Jobs)
-
-	// Create a job
-	jobRequest := defaultJobRequest
-	err = suite.APIClient.CreateJob(suite.Context(), jobRequest)
-	require.NoError(t, err)
-
-	// Wait for the job to be available
-	err = suite.Retry(func() error {
-		jobsList, err := suite.APIClient.GetJobs(suite.Context(), &models.ListOptions{
-			Limit: handlers.DefaultPageSize,
-		})
-		if err != nil {
-			return err
-		}
-		if len(jobsList.Jobs) != 1 {
-			return fmt.Errorf("expected 1 job, got %d", len(jobsList.Jobs))
-		}
-		return nil
-	}, 100, 100*time.Millisecond)
-	require.NoError(t, err)
-
-	// Grab the job from the list of jobs
-	jobList, err := suite.APIClient.GetJobs(suite.Context(), &models.ListOptions{
-		Limit: handlers.DefaultPageSize,
-	})
-	require.NoError(t, err)
-	require.NotEmpty(t, jobList.Jobs)
-	require.Equal(t, 1, len(jobList.Jobs))
-	require.Equal(t, jobRequest.Name, jobList.Jobs[0].Name)
-
-	actualJob := jobList.Jobs[0]
-	// Ignore unused variable warning
-	_ = actualJob
-
-	t.Skip("Skipping job ID issue")
-	// Get the job
-	job, err := suite.APIClient.GetJob(suite.Context(), fmt.Sprint(actualJob.ID))
-	require.NoError(t, err)
-	require.NotNil(t, job)
-	// TODO: the job appears to be mismatched?
-
-	// Get instance metadata for the job
-	instances, err := suite.APIClient.GetMetadataByJobID(suite.Context(), fmt.Sprint(actualJob.ID), &models.ListOptions{})
-	require.NoError(t, err)
-	require.NotNil(t, instances)
-	// TODO Job ID issue causing this as well.
-	// require.Equal(t, 1, len(instanceMetadata.Instances))
-
-	// Get instances for the job
-	jobInstances, err := suite.APIClient.GetInstancesByJobID(suite.Context(), fmt.Sprint(actualJob.ID), &models.ListOptions{})
-	require.NoError(t, err)
-	require.NotNil(t, jobInstances)
-	// TODO Job ID issue causing this as well.
-	// require.Equal(t, 1, len(instances.Instances))
-
-	// Verify returned instances are the same
-	require.Equal(t, instances, jobInstances.Instances)
-
-	// Get the job status
-	jobStatus, err := suite.APIClient.GetJobStatus(suite.Context(), fmt.Sprint(actualJob.ID))
-	require.NoError(t, err)
-	require.NotNil(t, jobStatus)
-
-	// Update the job
-	// TODO: this is not implemented yet, update when it is
-	err = suite.APIClient.UpdateJob(suite.Context(), fmt.Sprint(actualJob.ID), jobRequest)
-	require.NoError(t, err)
-
-	// Delete the job
-	err = suite.APIClient.DeleteJob(suite.Context(), fmt.Sprint(actualJob.ID))
-	require.NoError(t, err)
-
-	// Verify the job is deleted
-	err = suite.Retry(func() error {
-		jobsList, err := suite.APIClient.GetJobs(suite.Context(), &models.ListOptions{
-			Limit: handlers.DefaultPageSize,
-		})
-		if err != nil {
-			return err
-		}
-		if len(jobsList.Jobs) > 0 {
-			return fmt.Errorf("job not deleted: %v", jobsList.Jobs)
-		}
-		return nil
-	}, 100, 100*time.Millisecond)
-	require.NoError(t, err)
-}
-
->>>>>>> aac68379
+	require.Empty(t, instanceList.Instances, "expected no non-terminated instances")
+}
+
 func TestClientUserMethods(t *testing.T) {
 	suite := test.NewSuite(t)
 	defer suite.Cleanup()
