package api_test

import (
	"fmt"
	"testing"
	"time"

	"github.com/stretchr/testify/require"

	"github.com/celestiaorg/talis/internal/api/v1/handlers"
	"github.com/celestiaorg/talis/internal/db/models"
	"github.com/celestiaorg/talis/internal/types/infrastructure"
	"github.com/celestiaorg/talis/test"
)

var defaultJobRequest = infrastructure.JobRequest{
	Name:    "test-job",
	OwnerID: models.AdminID,
}

var defaultInstancesRequest = infrastructure.InstancesRequest{
	JobName:      "test-job",
	ProjectName:  "test-project",
	InstanceName: "test-instance",
	Instances: []infrastructure.InstanceRequest{
		defaultInstanceRequest1,
		defaultInstanceRequest2,
	},
}

var defaultInstanceRequest1 = infrastructure.InstanceRequest{
<<<<<<< HEAD
	Provider:          models.FromString("digitalocean-mock"),
=======
	Provider:          models.ProviderID("digitalocean-mock"),
	OwnerID:           models.AdminID,
>>>>>>> 29faa4b5
	NumberOfInstances: 1,
	Name:              "test-instance-1",
	SSHKeyName:        "test-key",
	Region:            "nyc1",
	Size:              "s-1vcpu-1gb",
	Image:             "ubuntu-20-04-x64",
}

var defaultInstanceRequest2 = infrastructure.InstanceRequest{
<<<<<<< HEAD
	Provider:          models.FromString("digitalocean-mock"),
=======
	Provider:          models.ProviderID("digitalocean-mock"),
	OwnerID:           models.AdminID,
>>>>>>> 29faa4b5
	NumberOfInstances: 1,
	Name:              "custom-instance",
	SSHKeyName:        "test-key",
	Region:            "nyc1",
	Size:              "s-1vcpu-1gb",
	Image:             "ubuntu-20-04-x64",
}

var defaultUser1 = infrastructure.CreateUserRequest{
	Username: "user1",
	Email:    "user1@example.com",
	Role:     1,
}
var defaultUser2 = infrastructure.CreateUserRequest{
	Username: "user12",
}

// This file contains the comprehensive test suite for the API client.

// TestClientAdminMethods tests the admin methods of the API client.
//
// TODO: once ownerID is implemented, we should test the admin methods with a specific ownerID and that it can see instances and jobs across different ownerIDs.
func TestClientAdminMethods(t *testing.T) {
	suite := test.NewTestSuite(t)
	defer suite.Cleanup()

	// Create a job
	err := suite.APIClient.CreateJob(suite.Context(), defaultJobRequest)
	require.NoError(t, err)

	// Create an instance
	err = suite.APIClient.CreateInstance(suite.Context(), defaultInstancesRequest)
	require.NoError(t, err)

	// List instances and verify there are two (using include_deleted to ensure we see all instances)
	err = suite.Retry(func() error {
		instanceList, err := suite.APIClient.AdminGetInstances(suite.Context())
		if err != nil {
			return err
		}
		if len(instanceList.Instances) != 2 {
			return fmt.Errorf("expected 2 instances, got %d", len(instanceList.Instances))
		}
		// Verify both instances are in non-terminated state
		for _, instance := range instanceList.Instances {
			if instance.Status == models.InstanceStatusTerminated {
				return fmt.Errorf("expected instance %s to be non-terminated, got %s", instance.Name, instance.Status)
			}
		}
		return nil
	}, 100, 100*time.Millisecond)
	require.NoError(t, err)

	// List instances metadata and verify there are two
	instanceMetadata, err := suite.APIClient.AdminGetInstancesMetadata(suite.Context())
	require.NoError(t, err)
	require.NotEmpty(t, instanceMetadata.Instances)
	require.Equal(t, 2, len(instanceMetadata.Instances))
	require.Equal(t, defaultInstanceRequest1.Provider, instanceMetadata.Instances[0].ProviderID)
	require.Equal(t, defaultInstanceRequest1.Region, instanceMetadata.Instances[0].Region)
	require.Equal(t, defaultInstanceRequest1.Size, instanceMetadata.Instances[0].Size)
	require.Equal(t, defaultInstanceRequest2.Provider, instanceMetadata.Instances[1].ProviderID)
	require.Equal(t, defaultInstanceRequest2.Region, instanceMetadata.Instances[1].Region)
	require.Equal(t, defaultInstanceRequest2.Size, instanceMetadata.Instances[1].Size)
}

func TestClientHealthCheck(t *testing.T) {
	suite := test.NewTestSuite(t)
	defer suite.Cleanup()

	// Get the health check
	healthCheck, err := suite.APIClient.HealthCheck(suite.Context())
	require.NoError(t, err)
	require.NotNil(t, healthCheck)
}

func TestClientInstanceMethods(t *testing.T) {
	suite := test.NewTestSuite(t)
	defer suite.Cleanup()

	// List instances and verify there are none (using include_deleted to ensure we see all instances)
	instanceList, err := suite.APIClient.GetInstances(suite.Context(), &models.ListOptions{IncludeDeleted: true})
	require.NoError(t, err)
	require.Empty(t, instanceList.Instances)

	// Create a job to create an instance against
	jobRequest := defaultJobRequest
	err = suite.APIClient.CreateJob(suite.Context(), jobRequest)
	require.NoError(t, err)

	// Create 2 instances
	err = suite.APIClient.CreateInstance(suite.Context(), defaultInstancesRequest)
	require.NoError(t, err)

	// Wait for the instances to be available
	err = suite.Retry(func() error {
		instanceList, err := suite.APIClient.GetInstances(suite.Context(), &models.ListOptions{IncludeDeleted: true})
		if err != nil {
			return err
		}
		if len(instanceList.Instances) != 2 {
			return fmt.Errorf("expected 2 instances, got %d", len(instanceList.Instances))
		}
		// Verify both instances are in non-terminated state
		for _, instance := range instanceList.Instances {
			if instance.Status == models.InstanceStatusTerminated {
				return fmt.Errorf("expected instance %s to be non-terminated, got %s", instance.Name, instance.Status)
			}
		}
		return nil
	}, 100, 100*time.Millisecond)
	require.NoError(t, err)

	// Grab the instance from the list of instances
	instanceList, err = suite.APIClient.GetInstances(suite.Context(), &models.ListOptions{IncludeDeleted: true})
	require.NoError(t, err)
	require.NotEmpty(t, instanceList.Instances)
	require.Equal(t, 2, len(instanceList.Instances))
	actualInstances := instanceList.Instances

	// Get instance metadata
	instanceMetadata, err := suite.APIClient.GetInstancesMetadata(suite.Context(), &models.ListOptions{})
	require.NoError(t, err)
	require.NotEmpty(t, instanceMetadata.Instances)
	require.Equal(t, 2, len(instanceMetadata.Instances))
	require.Equal(t, actualInstances, instanceMetadata.Instances)

	// Get public IPs
	publicIPs, err := suite.APIClient.GetInstancesPublicIPs(suite.Context(), &models.ListOptions{})
	require.NoError(t, err)
	require.NotEmpty(t, publicIPs.PublicIPs)
	require.Equal(t, 2, len(publicIPs.PublicIPs))

	// Delete both instances
	deleteRequest := infrastructure.DeleteInstanceRequest{
		JobName:       jobRequest.Name,
		InstanceNames: []string{actualInstances[0].Name, actualInstances[1].Name},
	}
	err = suite.APIClient.DeleteInstance(suite.Context(), deleteRequest)
	require.NoError(t, err)

	// Verify the instances eventually get terminated
	err = suite.Retry(func() error {
		// Use status filter to specifically look for terminated instances
		terminatedStatus := models.InstanceStatusTerminated
		instanceList, err := suite.APIClient.GetInstances(suite.Context(), &models.ListOptions{
			IncludeDeleted: true,
			InstanceStatus: &terminatedStatus,
		})
		if err != nil {
			return err
		}
		if len(instanceList.Instances) != 2 {
			return fmt.Errorf("expected 2 terminated instances, got %d", len(instanceList.Instances))
		}
		// Verify both instances are in terminated state
		for _, instance := range instanceList.Instances {
			if instance.Status != models.InstanceStatusTerminated {
				return fmt.Errorf("expected instance %s to be terminated, got %s", instance.Name, instance.Status)
			}
		}
		return nil
	}, 100, 100*time.Millisecond)
	require.NoError(t, err)

	// Submit the same deletion request again - should be a no-op
	// We do this after verifying termination to ensure the first deletion completed
	err = suite.APIClient.DeleteInstance(suite.Context(), deleteRequest)
	require.NoError(t, err)

	// Verify that the default list (non-terminated) shows no instances
	instanceList, err = suite.APIClient.GetInstances(suite.Context(), &models.ListOptions{})
	require.NoError(t, err)
	require.Empty(t, instanceList.Instances, "expected no non-terminated instances")
}

func TestClientJobMethods(t *testing.T) {
	suite := test.NewTestSuite(t)
	defer suite.Cleanup()

	// Get jobs to verify there are none
	jobsList, err := suite.APIClient.GetJobs(suite.Context(), &models.ListOptions{
		Limit: handlers.DefaultPageSize,
	})
	require.NoError(t, err)
	require.Empty(t, jobsList.Jobs)

	// Create a job
	jobRequest := defaultJobRequest
	err = suite.APIClient.CreateJob(suite.Context(), jobRequest)
	require.NoError(t, err)

	// Wait for the job to be available
	err = suite.Retry(func() error {
		jobsList, err := suite.APIClient.GetJobs(suite.Context(), &models.ListOptions{
			Limit: handlers.DefaultPageSize,
		})
		if err != nil {
			return err
		}
		if len(jobsList.Jobs) != 1 {
			return fmt.Errorf("expected 1 job, got %d", len(jobsList.Jobs))
		}
		return nil
	}, 100, 100*time.Millisecond)
	require.NoError(t, err)

	// Grab the job from the list of jobs
	jobList, err := suite.APIClient.GetJobs(suite.Context(), &models.ListOptions{
		Limit: handlers.DefaultPageSize,
	})
	require.NoError(t, err)
	require.NotEmpty(t, jobList.Jobs)
	require.Equal(t, 1, len(jobList.Jobs))
	require.Equal(t, jobRequest.Name, jobList.Jobs[0].Name)

	actualJob := jobList.Jobs[0]
	// Ignore unused variable warning
	_ = actualJob

	t.Skip("Skipping job ID issue")
	// Get the job
	job, err := suite.APIClient.GetJob(suite.Context(), fmt.Sprint(actualJob.ID))
	require.NoError(t, err)
	require.NotNil(t, job)
	// TODO: the job appears to be mismatched?

	// Get instance metadata for the job
	instanceMetadata, err := suite.APIClient.GetMetadataByJobID(suite.Context(), fmt.Sprint(actualJob.ID), &models.ListOptions{})
	require.NoError(t, err)
	require.NotNil(t, instanceMetadata)
	// TODO Job ID issue causing this as well.
	// require.Equal(t, 1, len(instanceMetadata.Instances))

	// Get instances for the job
	instances, err := suite.APIClient.GetInstancesByJobID(suite.Context(), fmt.Sprint(actualJob.ID), &models.ListOptions{})
	require.NoError(t, err)
	require.NotNil(t, instances)
	// TODO Job ID issue causing this as well.
	// require.Equal(t, 1, len(instances.Instances))

	// Verify returned instances are the same
	require.Equal(t, instanceMetadata.Instances, instances.Instances)

	// Get the job status
	jobStatus, err := suite.APIClient.GetJobStatus(suite.Context(), fmt.Sprint(actualJob.ID))
	require.NoError(t, err)
	require.NotNil(t, jobStatus)

	// Update the job
	// TODO: this is not implemented yet, update when it is
	err = suite.APIClient.UpdateJob(suite.Context(), fmt.Sprint(actualJob.ID), jobRequest)
	require.NoError(t, err)

	// Delete the job
	err = suite.APIClient.DeleteJob(suite.Context(), fmt.Sprint(actualJob.ID))
	require.NoError(t, err)

	// Verify the job is deleted
	err = suite.Retry(func() error {
		jobsList, err := suite.APIClient.GetJobs(suite.Context(), &models.ListOptions{
			Limit: handlers.DefaultPageSize,
		})
		if err != nil {
			return err
		}
		if len(jobsList.Jobs) > 0 {
			return fmt.Errorf("job not deleted: %v", jobsList.Jobs)
		}
		return nil
	}, 100, 100*time.Millisecond)
	require.NoError(t, err)
}

func TestClientUserMethods(t *testing.T) {
	suite := test.NewTestSuite(t)
	defer suite.Cleanup()

	/////////////////////
	// t.Run()
	// Start with 0, then increment this variable whenever a user is successfully created
	// and decrement when a user is successfully deleted
	expectedUserCount := 0
	users, err := suite.APIClient.GetUsers(suite.Context(), nil)
	require.NoError(t, err)
	require.NotNil(t, users)
	require.Empty(t, users.Users, "Expected no users in a fresh database")

	t.Run("CreateUser_Success", func(t *testing.T) {
		// Create first user
		newUser1, err := suite.APIClient.CreateUser(suite.Context(), defaultUser1)
		require.NoError(t, err)
		require.NotEmpty(t, newUser1.UserId, "User ID should not be empty")
		expectedUserCount++

		// Create second user
		newUser2, err := suite.APIClient.CreateUser(suite.Context(), defaultUser2)
		require.NoError(t, err)
		require.NotEmpty(t, newUser2.UserId, "User ID should not be empty")
		expectedUserCount++
	})

	t.Run("CreateUser_DuplicateUsername", func(t *testing.T) {
		// Try to create a user with the same username
		duplicateUser := defaultUser1
		_, err := suite.APIClient.CreateUser(suite.Context(), duplicateUser)
		require.Error(t, err, "Creating user with duplicate username should fail")
	})

	t.Run("GetUserByID_Success", func(t *testing.T) {
		// Create a user first
		newUser, err := suite.APIClient.CreateUser(suite.Context(), infrastructure.CreateUserRequest{
			Username:     "testuser_getbyid",
			Email:        "getbyid@example.com",
			Role:         1,
			PublicSshKey: "ssh-rsa TESTKEY",
		})
		require.NoError(t, err)
		expectedUserCount++

		// Get the user by ID
		resp, err := suite.APIClient.GetUserByID(suite.Context(), fmt.Sprint(newUser.UserId))
		require.NoError(t, err)
		require.NotNil(t, resp)
		require.Equal(t, "testuser_getbyid", resp.User.Username)
		require.Equal(t, "getbyid@example.com", resp.User.Email)
	})

	t.Run("GetUserByUsername_Success", func(t *testing.T) {
		// Create a user first
		uniqueUsername := "unique_username_test"
		_, err := suite.APIClient.CreateUser(suite.Context(), infrastructure.CreateUserRequest{
			Username:     uniqueUsername,
			Email:        "unique@example.com",
			Role:         1,
			PublicSshKey: "ssh-rsa UNIQUEKEY",
		})
		require.NoError(t, err)
		expectedUserCount++

		// Get the user by username
		userResp, err := suite.APIClient.GetUsers(suite.Context(), &models.UserQueryOptions{Username: uniqueUsername})
		require.NoError(t, err)
		require.NotNil(t, userResp.User)
		require.Equal(t, uniqueUsername, userResp.User.Username)
		require.Equal(t, "unique@example.com", userResp.User.Email)
	})

	t.Run("GetUserByUsername_NotFound", func(t *testing.T) {
		// Try to get a non-existent username
		_, err := suite.APIClient.GetUsers(suite.Context(), &models.UserQueryOptions{Username: "nonexistent_user"})
		require.Error(t, err, "Getting non-existent username should return error")
	})

	t.Run("Get_All_Users", func(t *testing.T) {
		users, err := suite.APIClient.GetUsers(suite.Context(), &models.UserQueryOptions{})
		require.NoError(t, err)
		require.Equal(t, expectedUserCount, len(users.Users))
	})

	t.Run("DeleteUser_Success", func(t *testing.T) {
		deletedUsername := "deleted_username_test"
		user, err := suite.APIClient.CreateUser(suite.Context(), infrastructure.CreateUserRequest{
			Username:     deletedUsername,
			Email:        "deleted@example.com",
			Role:         1,
			PublicSshKey: "ssh-rsa deletedKEY",
		})
		require.NoError(t, err)
		expectedUserCount++

		// Delete a existing user
		err = suite.APIClient.DeleteUser(suite.Context(), fmt.Sprint(user.UserId))
		require.NoError(t, err)
		expectedUserCount--

		// Verify the user is actually deleted
		_, err = suite.APIClient.GetUserByID(suite.Context(), fmt.Sprint(user.UserId))
		require.Error(t, err, "User should no longer exist after deletion")

		// Delete an non existing user
		nonExistingUserID := "234245"
		err = suite.APIClient.DeleteUser(suite.Context(), nonExistingUserID)
		require.Error(t, err)
	})
}<|MERGE_RESOLUTION|>--- conflicted
+++ resolved
@@ -29,12 +29,8 @@
 }
 
 var defaultInstanceRequest1 = infrastructure.InstanceRequest{
-<<<<<<< HEAD
-	Provider:          models.FromString("digitalocean-mock"),
-=======
 	Provider:          models.ProviderID("digitalocean-mock"),
 	OwnerID:           models.AdminID,
->>>>>>> 29faa4b5
 	NumberOfInstances: 1,
 	Name:              "test-instance-1",
 	SSHKeyName:        "test-key",
@@ -44,12 +40,8 @@
 }
 
 var defaultInstanceRequest2 = infrastructure.InstanceRequest{
-<<<<<<< HEAD
-	Provider:          models.FromString("digitalocean-mock"),
-=======
 	Provider:          models.ProviderID("digitalocean-mock"),
 	OwnerID:           models.AdminID,
->>>>>>> 29faa4b5
 	NumberOfInstances: 1,
 	Name:              "custom-instance",
 	SSHKeyName:        "test-key",
