--- conflicted
+++ resolved
@@ -16,6 +16,7 @@
 
 	computeTypes "github.com/celestiaorg/talis/internal/compute/types"
 	"github.com/celestiaorg/talis/internal/logger"
+	"github.com/celestiaorg/talis/internal/types"
 	talisTypes "github.com/celestiaorg/talis/internal/types"
 )
 
@@ -403,23 +404,14 @@
 
 		// Wait for droplets to be ready and get their public IPs
 		for _, droplet := range droplets {
-<<<<<<< HEAD
 			instance := talisTypes.InstanceInfo{
-				ID:       fmt.Sprintf("%d", droplet.ID),
-				Name:     droplet.Name,
-				Provider: "do",
-				Region:   droplet.Region.Slug,
-				Size:     droplet.Size.Slug,
-=======
-			instance := types.InstanceInfo{
 				ID:            fmt.Sprintf("%d", droplet.ID),
 				Name:          droplet.Name,
 				Provider:      "do",
 				Region:        droplet.Region.Slug,
 				Size:          droplet.Size.Slug,
-				Volumes:       []string{},              // Initialize empty slices
-				VolumeDetails: []types.VolumeDetails{}, // Initialize empty slices
->>>>>>> d708496e
+				Volumes:       []string{},
+				VolumeDetails: []types.VolumeDetails{},
 			}
 
 			// Wait for public IP
@@ -472,23 +464,14 @@
 	}
 
 	// Initialize instance info
-<<<<<<< HEAD
 	instance := talisTypes.InstanceInfo{
-		ID:       fmt.Sprintf("%d", droplet.ID),
-		Name:     droplet.Name,
-		Provider: "do",
-		Region:   droplet.Region.Slug,
-		Size:     droplet.Size.Slug,
-=======
-	instance := types.InstanceInfo{
 		ID:            fmt.Sprintf("%d", droplet.ID),
 		Name:          droplet.Name,
 		Provider:      "do",
 		Region:        droplet.Region.Slug,
 		Size:          droplet.Size.Slug,
-		Volumes:       []string{},              // Initialize empty slices
-		VolumeDetails: []types.VolumeDetails{}, // Initialize empty slices
->>>>>>> d708496e
+		Volumes:       []string{},
+		VolumeDetails: []types.VolumeDetails{},
 	}
 
 	// Wait for public IP
