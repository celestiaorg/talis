package compute

import (
	"context"
	"fmt"

<<<<<<< HEAD
	"github.com/celestiaorg/talis/internal/compute/types"
	"github.com/celestiaorg/talis/test/mocks"
=======
	"github.com/celestiaorg/talis/internal/db/models"
>>>>>>> 3925e9e9
)

// ComputeProvider defines the interface for cloud providers
type ComputeProvider interface {
	// ValidateCredentials validates the provider credentials
	ValidateCredentials() error

	// GetEnvironmentVars returns the environment variables needed for the provider
	GetEnvironmentVars() map[string]string

	// ConfigureProvider configures the provider with the given stack
	ConfigureProvider(stack interface{}) error

	// CreateInstance creates a new instance
	CreateInstance(ctx context.Context, name string, config types.InstanceConfig) ([]types.InstanceInfo, error)

	// DeleteInstance deletes an instance
	DeleteInstance(ctx context.Context, name string, region string) error
}

<<<<<<< HEAD
=======
// InstanceConfig represents the configuration for creating an instance
type InstanceConfig struct {
	Region            string   // Region where to create the instance
	Size              string   // Size/type of the instance
	Image             string   // OS image to use
	SSHKeyID          string   // SSH key name to use
	Tags              []string // Tags to apply to the instance
	NumberOfInstances int      // Number of instances to create
	CustomName        string   // Optional custom name for this specific instance
}

// InstanceInfo represents information about a created instance
type InstanceInfo struct {
	ID       string            // Provider-specific instance ID
	Name     string            // Instance name
	PublicIP string            // Public IP address
	Provider models.ProviderID // Provider name (e.g., "digitalocean")
	Region   string            // Region where instance was created
	Size     string            // Instance size/type
}

>>>>>>> 3925e9e9
// Provisioner is the interface for system configuration
type Provisioner interface {
	ConfigureHost(host string, sshKeyPath string) error
	ConfigureHosts(hosts []string, sshKeyPath string) error
	CreateInventory(instances map[string]string, keyPath string) error
	RunAnsiblePlaybook(inventoryName string) error
}

// NewComputeProvider creates a new compute provider based on the provider name
func NewComputeProvider(provider models.ProviderID) (ComputeProvider, error) {
	switch provider {
	case models.ProviderDO:
		return NewDigitalOceanProvider()
	case "digitalocean-mock":
		return mocks.NewMockDOClient(), nil
	default:
		return nil, fmt.Errorf("unsupported provider: %s", provider)
	}
}

// NewProvisioner creates a new system provisioner
func NewProvisioner(jobID string) Provisioner {
	return NewAnsibleConfigurator(jobID)
}<|MERGE_RESOLUTION|>--- conflicted
+++ resolved
@@ -4,12 +4,9 @@
 	"context"
 	"fmt"
 
-<<<<<<< HEAD
 	"github.com/celestiaorg/talis/internal/compute/types"
+	"github.com/celestiaorg/talis/internal/db/models"
 	"github.com/celestiaorg/talis/test/mocks"
-=======
-	"github.com/celestiaorg/talis/internal/db/models"
->>>>>>> 3925e9e9
 )
 
 // ComputeProvider defines the interface for cloud providers
@@ -30,8 +27,6 @@
 	DeleteInstance(ctx context.Context, name string, region string) error
 }
 
-<<<<<<< HEAD
-=======
 // InstanceConfig represents the configuration for creating an instance
 type InstanceConfig struct {
 	Region            string   // Region where to create the instance
@@ -53,7 +48,6 @@
 	Size     string            // Instance size/type
 }
 
->>>>>>> 3925e9e9
 // Provisioner is the interface for system configuration
 type Provisioner interface {
 	ConfigureHost(host string, sshKeyPath string) error
