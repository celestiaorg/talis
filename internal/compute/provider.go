--- conflicted
+++ resolved
@@ -8,13 +8,8 @@
 	"github.com/celestiaorg/talis/internal/types"
 )
 
-<<<<<<< HEAD
-// ComputeProvider is the interface for compute providers
-type ComputeProvider interface {
-=======
 // Provider defines the interface for cloud providers
 type Provider interface {
->>>>>>> 29faa4b5
 	// ValidateCredentials validates the provider credentials
 	ValidateCredentials() error
 
@@ -64,11 +59,7 @@
 }
 
 // NewComputeProvider creates a new compute provider based on the provider name
-<<<<<<< HEAD
-func NewComputeProvider(provider models.ProviderID) (types.ComputeProvider, error) {
-=======
 func NewComputeProvider(provider models.ProviderID) (Provider, error) {
->>>>>>> 29faa4b5
 	switch provider {
 	case models.ProviderDO:
 		return NewDigitalOceanProvider()
