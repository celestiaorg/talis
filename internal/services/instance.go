// Package services provides business logic implementation for the API
package services

import (
	"context"
	"encoding/json"
	"fmt"

	"github.com/google/uuid"

	"github.com/celestiaorg/talis/internal/db/models"
	"github.com/celestiaorg/talis/internal/db/repos"
	"github.com/celestiaorg/talis/internal/logger"
	"github.com/celestiaorg/talis/internal/types"
)

// Instance provides business logic for instance operations
type Instance struct {
	repo           *repos.InstanceRepository
	taskService    *Task
	projectService *Project
}

// NewInstanceService creates a new instance service instance
func NewInstanceService(repo *repos.InstanceRepository, taskService *Task, projectService *Project) *Instance {
	return &Instance{
		repo:           repo,
		taskService:    taskService,
		projectService: projectService,
	}
}

// ListInstances retrieves a paginated list of instances
func (s *Instance) ListInstances(ctx context.Context, ownerID uint, opts *models.ListOptions) ([]models.Instance, error) {
	return s.repo.List(ctx, ownerID, opts)
}

<<<<<<< HEAD
// CreateInstance creates a new instance and a new task to track the instance creation in the DB.
func (s *Instance) CreateInstance(ctx context.Context, instances []types.InstanceRequest) error {
	instancesToCreate := make([]*models.Instance, 0, len(instances))
	taskToCreate := make([]*models.Task, 0, len(instances))
	for _, i := range instances {
		// Validate the instance request
		if err := i.Validate(); err != nil {
			return fmt.Errorf("invalid instance request: %w", err)
		}

		// Get the project
		project, err := s.projectService.GetByName(ctx, i.OwnerID, i.ProjectName)
		if err != nil {
			return fmt.Errorf("failed to get project: %w", err)
		}

		// Sanity check that a user is not trying to create an instance for another user
		// TODO: in the future we should have authorized users for a project
		if i.OwnerID != project.OwnerID {
			return fmt.Errorf("instance owner_id does not match project owner_id")
=======
// CreateInstance creates a new task to track instance creation and starts the process.
func (s *Instance) CreateInstance(ctx context.Context, ownerID uint, projectName string, instances []types.InstanceRequest) (string, error) {
	project, err := s.projectService.GetByName(ctx, ownerID, projectName)
	if err != nil {
		return "", fmt.Errorf("failed to get project: %w", err)
	}

	// validate the instances array is not empty
	if len(instances) == 0 {
		return "", fmt.Errorf("at least one instance is required")
	}

	// Generate TaskName internally
	taskName := uuid.New().String()
	err = s.taskService.Create(ctx, &models.Task{
		Name:      taskName,
		OwnerID:   ownerID,
		ProjectID: project.ID,
		Status:    models.TaskStatusPending,
		Action:    models.TaskActionCreateInstances,
	})
	if err != nil {
		return "", fmt.Errorf("failed to create task: %w", err)
	}

	// Re-fetch task to get the ID and use it for logging/error updates
	task, err := s.taskService.GetByName(ctx, ownerID, taskName)
	if err != nil {
		// Log error, but maybe creation can continue? Depends on whether task ID is strictly needed later.
		logger.Errorf("Failed to get task %s immediately after creation: %v", taskName, err)
		// Surface the failure on the task itself so users see the problem.
		s.updateTaskError(ctx, ownerID, &models.Task{ // safe: we know Name & OwnerID
			Name:    taskName,
			OwnerID: ownerID,
		}, fmt.Errorf("failed to fetch task after creation: %w", err))
		return "", fmt.Errorf("failed to get task %s after creation: %w", taskName, err)
	}

	instancesToCreate := make([]*models.Instance, 0, len(instances))
	instanceNameToOwnerID := make(map[string]uint)

	for _, i := range instances {
		// Determine the OwnerID to be stored in the database for this instance
		dbOwnerID := ownerID // Default to the authenticated user's ID
		if i.OwnerID != 0 {
			if ownerID != 0 && i.OwnerID != ownerID {
				s.updateTaskError(ctx, ownerID, task, fmt.Errorf("instance owner_id %d does not match project owner_id %d", i.OwnerID, ownerID))
				return taskName, fmt.Errorf("instance owner_id %d does not match project owner_id %d", i.OwnerID, ownerID)
			}
			dbOwnerID = i.OwnerID // Override with the ID specified in the request item
		} else if ownerID == 0 {
			// Should not happen if request validation requires OwnerID OR JWT
			s.updateTaskError(ctx, ownerID, task, fmt.Errorf("instance owner_id is required when request has no authenticated user"))
			return taskName, fmt.Errorf("instance owner_id is required when request has no authenticated user")
		}

		baseName := i.Name
		if baseName == "" {
			baseName = fmt.Sprintf("instance-%s", uuid.New().String()[:8]) // Shorter UUID
		}

		numInstances := i.NumberOfInstances
		if numInstances < 1 {
			numInstances = 1
>>>>>>> 8afb0f54
		}

		for idx := 0; idx < i.NumberOfInstances; idx++ {
			// Create new instance request for task payload
			req := i
			// Update the name to be unique
			req.Name = fmt.Sprintf("%s-%d", i.Name, idx)

			// Marshal the request to JSON
			payload, err := json.Marshal(req)
			if err != nil {
				return fmt.Errorf("failed to marshal instance request: %w", err)
			}

			// Generate TaskName internally
			taskName := uuid.New().String()
			taskToCreate = append(taskToCreate, &models.Task{
				Name:      taskName,
				OwnerID:   i.OwnerID,
				ProjectID: project.ID,
				Status:    models.TaskStatusPending,
				Action:    models.TaskActionCreateInstances,
				Payload:   payload,
			})

			initialPayloadStatus := models.PayloadStatusNone
			if i.PayloadPath != "" {
				initialPayloadStatus = models.PayloadStatusPendingCopy
			}

			instanceNameToOwnerID[instanceName] = dbOwnerID

			instancesToCreate = append(instancesToCreate, &models.Instance{
<<<<<<< HEAD
				Name:          req.Name,
				OwnerID:       req.OwnerID,
=======
				Name:          instanceName,
				OwnerID:       dbOwnerID,
>>>>>>> 8afb0f54
				ProjectID:     project.ID,
				ProviderID:    req.Provider,
				Status:        models.InstanceStatusPending,
				Region:        req.Region,
				Size:          req.Size,
				Tags:          req.Tags,
				VolumeIDs:     []string{},
				VolumeDetails: models.VolumeDetails{},
				PayloadStatus: initialPayloadStatus,
			})
		}
	}
<<<<<<< HEAD

	// Create the tasks
	if err := s.taskService.CreateBatch(ctx, taskToCreate); err != nil {
		err = fmt.Errorf("failed to add tasks to database: %w", err)
		return err
	}

	// Map the task IDs to the instances
	// SeveyTODO: LastTaskID needs to be set for the instance request
	for idx, task := range taskToCreate {
		instancesToCreate[idx].LastTaskID = task.ID
	}

	// Create the instances
	if err := s.repo.CreateBatch(ctx, instancesToCreate); err != nil {
		err = fmt.Errorf("failed to add instances to database: %w", err)
		// SeveyTODO: Decide how to handle this edge case
		// 1. Delete the tasks that were created
		// 2. Return nil and have worker create the instances in the DB
		return err
=======

	if err := s.repo.CreateBatch(ctx, instancesToCreate); err != nil {
		err = fmt.Errorf("failed to add instances to database: %w", err)
		s.updateTaskError(ctx, ownerID, task, err)
		return taskName, err
	}

	s.addTaskLogs(ctx, ownerID, task, fmt.Sprintf("Created %d instances in database", len(instancesToCreate)))
	s.updateTaskStatus(ctx, ownerID, task.ID, models.TaskStatusRunning)

	// Start provisioning in background
	go s.provisionInstances(ctx, ownerID, task.ID, instances, instanceNameToOwnerID)

	return taskName, nil
}

// GetInstance retrieves an instance by ID
func (s *Instance) GetInstance(ctx context.Context, ownerID, id uint) (*models.Instance, error) {
	return s.repo.Get(ctx, ownerID, id)
}

// updateInstanceVolumes updates the volumes and volume details for an instance
func (s *Instance) updateInstanceVolumes(
	ctx context.Context,
	ownerID uint,
	instanceID uint,
	volumes []string,
	volumeDetails []types.VolumeDetails,
) error {
	instance, err := s.repo.Get(ctx, ownerID, instanceID)
	if err != nil {
		return fmt.Errorf("failed to get instance %d for owner %d: %w", instanceID, ownerID, err)
	}
	instanceName := instance.Name

	logger.Debugf("🔄 Converting volume details for instance %s (ID: %d)", instanceName, instanceID)
	logger.Debugf("📥 Input data:")
	logger.Debugf("  - Volumes: %v", volumes)
	logger.Debugf("  - Volume Details: %+v", volumeDetails)

	// Convert volume details to database model
	dbVolumeDetails := make(models.VolumeDetails, 0, len(volumeDetails))
	for _, vd := range volumeDetails {
		dbVolumeDetails = append(dbVolumeDetails, models.VolumeDetail{
			ID:         vd.ID,
			Name:       vd.Name,
			Region:     vd.Region,
			SizeGB:     vd.SizeGB,
			MountPoint: vd.MountPoint,
		})
	}

	logger.Debugf("📦 Preparing to update instance %s", instanceName)
	logger.Debugf("📝 Data to update:")
	logger.Debugf("  - Volumes: %#v", volumes)
	logger.Debugf("  - Volume Details: %#v", dbVolumeDetails)

	// Create update instance with only the fields we want to update
	updateData := &models.Instance{
		Volumes:       volumes,
		VolumeDetails: dbVolumeDetails,
	}

	logger.Debugf("📦 Preparing to update volumes for instance %s (ID: %d): Volumes=%#v, Details=%#v", instanceName, instanceID, volumes, dbVolumeDetails)
	err = s.repo.UpdateByID(ctx, ownerID, instanceID, updateData)
	if err != nil {
		err = fmt.Errorf("failed to update instance %s (ID: %d) volumes: %w", instanceName, instanceID, err)
		logger.Errorf("❌ Failed to update instance %s (ID: %d) volumes: %v", instanceName, instanceID, err)
		return err
	}

	return nil
}

// findPendingInstanceForTask attempts to find the unique database instance record
// corresponding to a given instance name for a specific task, ensuring it's in Pending state.
// It uses GetByName first and falls back to listing all instances for the owner if necessary.
func (s *Instance) findPendingInstanceForTask(
	ctx context.Context,
	task *models.Task,
	dbOwnerID uint,
	instanceName string,
) (*models.Instance, error) {
	var identifiedInstance *models.Instance
	foundCorrectInstance := false
	callerOwnerID := task.OwnerID // Owner who initiated the task

	// Attempt 1: GetByName
	getInstance, err := s.repo.GetByName(ctx, dbOwnerID, instanceName)
	if err == nil {
		if getInstance.LastTaskID == task.ID && getInstance.Status == models.InstanceStatusPending {
			identifiedInstance = getInstance
			foundCorrectInstance = true
			logger.Debugf("Instance %s (ID: %d) identified via GetByName for Task %d", instanceName, identifiedInstance.ID, task.ID)
		} else {
			warnMsg := fmt.Sprintf("⚠️ GetByName returned instance %s (ID: %d) with wrong state (TaskID: %d/%d, Status: %d/%d). Attempting fallback List.",
				instanceName, getInstance.ID, getInstance.LastTaskID, task.ID, getInstance.Status, models.InstanceStatusPending)
			logger.Warnf("⚠️ GetByName returned instance %s (ID: %d) with wrong state (TaskID: %d/%d, Status: %d/%d). Attempting fallback List.", instanceName, getInstance.ID, getInstance.LastTaskID, task.ID, getInstance.Status, models.InstanceStatusPending)
			s.addTaskLogs(ctx, callerOwnerID, task, warnMsg)
		}
	} else {
		errMsg := fmt.Sprintf("ℹ️ GetByName failed for instance %s (Owner: %d): %v. Will attempt fallback List.", instanceName, dbOwnerID, err)
		logger.Warnf("ℹ️ GetByName failed for instance %s (Owner: %d): %v. Will attempt fallback List.", instanceName, dbOwnerID, err)
		s.addTaskLogs(ctx, callerOwnerID, task, errMsg)
	}

	// Attempt 2: Fallback List
	if !foundCorrectInstance {
		logger.Debugf("Attempting fallback List search for instance %s (Owner: %d, Task: %d)", instanceName, dbOwnerID, task.ID)
		allInstances, listErr := s.repo.List(ctx, dbOwnerID, nil)
		if listErr != nil {
			errMsg := fmt.Sprintf("❌ Fallback List search failed for owner %d: %v", dbOwnerID, listErr)
			logger.Errorf("❌ Fallback List search failed for owner %d: %v", dbOwnerID, listErr)
			s.addTaskLogs(ctx, callerOwnerID, task, errMsg)
			return nil, fmt.Errorf("fallback List search failed for owner %d: %w", dbOwnerID, listErr)
		}
		for i := range allInstances {
			inst := &allInstances[i]
			if inst.Name == instanceName && inst.LastTaskID == task.ID && inst.Status == models.InstanceStatusPending {
				identifiedInstance = inst
				foundCorrectInstance = true
				logger.Infof("✅ Fallback List search successful for instance %s (ID: %d, Task: %d)", instanceName, identifiedInstance.ID, task.ID)
				break
			}
		}
	}

	if !foundCorrectInstance {
		errMsg := fmt.Sprintf("❌ Failed to identify unique pending DB instance for provisioned resource %s (Owner: %d, Task: %d).",
			instanceName, dbOwnerID, task.ID)
		logger.Errorf("❌ Failed to identify unique pending DB instance for provisioned resource %s (Owner: %d, Task: %d).", instanceName, dbOwnerID, task.ID)
		s.addTaskLogs(ctx, callerOwnerID, task, errMsg)
		return nil, fmt.Errorf("failed to identify unique pending DB instance for provisioned resource %s (Owner: %d, Task: %d)", instanceName, dbOwnerID, task.ID)
	}

	return identifiedInstance, nil
}

// provisionInstances handles the background process of provisioning infrastructure,
// updating instance details (volumes, IP, status), and running optional provisioning.
func (s *Instance) provisionInstances(
	ctx context.Context,
	callerOwnerID, taskID uint,
	instancesReq []types.InstanceRequest,
	instanceNameToOwnerID map[string]uint,
) {
	// Fetch the task using the caller's ID
	task, err := s.taskService.GetByID(ctx, callerOwnerID, taskID)
	if err != nil {
		logger.Errorf("❌ Provisioning: Failed to get task details for taskID %d: %v", taskID, err)
		// Cannot update task status without task object
		return
	}

	// Create infrastructure client (assuming all instances in request use the same provider)
	if len(instancesReq) == 0 {
		s.updateTaskError(ctx, callerOwnerID, task, fmt.Errorf("no instance requests provided"))
		return
	}
	infraReq := &types.InstancesRequest{
		TaskName:  task.Name,
		Instances: instancesReq,
		Action:    "create",
		Provider:  instancesReq[0].Provider,
	}
	infra, err := NewInfrastructure(infraReq)
	if err != nil {
		err = fmt.Errorf("failed to create infrastructure client: %w", err)
		s.updateTaskError(ctx, callerOwnerID, task, err)
		return
	}

	// Execute infrastructure creation
	result, err := infra.Execute()
	if err != nil {
		err = fmt.Errorf("failed to create infrastructure: %w", err)
		s.updateTaskError(ctx, callerOwnerID, task, err)
		return
	}
	pInstances, ok := result.([]types.InstanceInfo)
	if !ok {
		err = fmt.Errorf("invalid result type from infrastructure execution: %T", result)
		s.updateTaskError(ctx, callerOwnerID, task, err)
		return
>>>>>>> 8afb0f54
	}
	logger.Debugf("📝 Infrastructure creation successful, received %d instance info objects.", len(pInstances))

	// --- Update DB for each provisioned instance ---
	anyUpdateFailed := false
	for _, pInstance := range pInstances {
		logger.Debugf("🔄 Processing update for provisioned instance %s", pInstance.Name)

<<<<<<< HEAD
// GetInstance retrieves an instance by ID
func (s *Instance) GetInstance(ctx context.Context, ownerID, id uint) (*models.Instance, error) {
	return s.repo.Get(ctx, ownerID, id)
}

// MarkAsTerminated marks an instance as terminated
func (s *Instance) MarkAsTerminated(ctx context.Context, ownerID, instanceID uint) error {
	return s.repo.Terminate(ctx, ownerID, instanceID)
}

// Terminate handles the termination of instances for a given project name and instance names.
func (s *Instance) Terminate(ctx context.Context, ownerID uint, projectName string, instanceNames []string) error {
	// First verify the project exists and belongs to the owner
=======
		dbOwnerID, ok := instanceNameToOwnerID[pInstance.Name]
		if !ok {
			errMsg := fmt.Sprintf("❌ Internal error: Owner ID not found in map for instance name %s. Skipping.", pInstance.Name)
			logger.Error(errMsg)
			s.addTaskLogs(ctx, callerOwnerID, task, errMsg)
			anyUpdateFailed = true
			continue
		}

		// Find the correct DB record corresponding to this provisioned instance and task
		dbInstance, err := s.findPendingInstanceForTask(ctx, task, dbOwnerID, pInstance.Name)
		if err != nil {
			// Error already logged by helper
			anyUpdateFailed = true
			continue
		}
		logger.Debugf("  - Matched DB Instance ID: %d for %s", dbInstance.ID, pInstance.Name)

		// Update Volumes if provided by infrastructure result
		if len(pInstance.Volumes) > 0 || len(pInstance.VolumeDetails) > 0 {
			if err := s.updateInstanceVolumes(ctx, dbOwnerID, dbInstance.ID, pInstance.Volumes, pInstance.VolumeDetails); err != nil {
				errMsg := fmt.Sprintf("❌ Failed to update volumes for instance %s (ID: %d): %v", pInstance.Name, dbInstance.ID, err)
				logger.Errorf("❌ Failed to update volumes for instance %s (ID: %d): %v", pInstance.Name, dbInstance.ID, err)
				s.addTaskLogs(ctx, callerOwnerID, task, errMsg)
				anyUpdateFailed = true
				// Consider whether to continue updating IP/Status if volume update fails
				// For now, let's continue
			} else {
				logMsg := fmt.Sprintf("Updated volumes for instance %s (ID: %d)", pInstance.Name, dbInstance.ID)
				logger.Debugf("✅ Updated volumes for instance %s (ID: %d)", pInstance.Name, dbInstance.ID)
				s.addTaskLogs(ctx, callerOwnerID, task, logMsg)
			}
		}

		// Update IP and Status
		// Re-fetch required after potential volume update to avoid stale data
		instanceToUpdate, err := s.repo.Get(ctx, dbOwnerID, dbInstance.ID)
		if err != nil {
			errMsg := fmt.Sprintf("❌ Failed to re-fetch instance %s (ID: %d) before IP/Status update: %v", pInstance.Name, dbInstance.ID, err)
			logger.Errorf("❌ Failed to re-fetch instance %s (ID: %d) before IP/Status update: %v", pInstance.Name, dbInstance.ID, err)
			s.addTaskLogs(ctx, callerOwnerID, task, errMsg)
			anyUpdateFailed = true
			continue
		}

		updateData := &models.Instance{
			PublicIP: pInstance.PublicIP,
			Status:   models.InstanceStatusReady,
		}
		if err := s.repo.UpdateByID(ctx, dbOwnerID, instanceToUpdate.ID, updateData); err != nil {
			errMsg := fmt.Sprintf("❌ Failed to update instance %s (ID: %d) IP/Status: %v", pInstance.Name, instanceToUpdate.ID, err)
			logger.Errorf("❌ Failed to update instance %s (ID: %d) IP/Status: %v", pInstance.Name, instanceToUpdate.ID, err)
			s.addTaskLogs(ctx, callerOwnerID, task, errMsg)
			anyUpdateFailed = true
			continue
		}
		logMsg := fmt.Sprintf("Updated instance %s (ID: %d) with IP %s and status Ready", pInstance.Name, instanceToUpdate.ID, pInstance.PublicIP)
		logger.Debugf("✅ Updated instance %s (ID: %d) with IP %s and status Ready", pInstance.Name, instanceToUpdate.ID, pInstance.PublicIP)
		s.addTaskLogs(ctx, callerOwnerID, task, logMsg)
	}

	// --- Optional Ansible Provisioning ---
	if !anyUpdateFailed && len(instancesReq) > 0 && instancesReq[0].Provision {
		s.runAnsibleProvisioning(ctx, task, infra, pInstances, instanceNameToOwnerID)
	} else if anyUpdateFailed {
		logger.Warnf("Skipping Ansible provisioning for task %d due to previous update errors.", taskID)
		s.addTaskLogs(ctx, callerOwnerID, task, "Skipping Ansible provisioning due to previous errors.")
	} // No else needed if Provision flag was false

	// --- Final Task Update ---
	if anyUpdateFailed {
		s.updateTaskError(ctx, callerOwnerID, task, fmt.Errorf("one or more instance updates failed during provisioning"))
	} else {
		s.updateTaskStatus(ctx, callerOwnerID, task.ID, models.TaskStatusCompleted)
		logger.Debugf("✅ Infrastructure creation and updates completed for task %s", task.Name)
	}
}

// runAnsibleProvisioning executes the Ansible provisioning step and updates payload status.
func (s *Instance) runAnsibleProvisioning(
	ctx context.Context,
	task *models.Task,
	infra *Infrastructure,
	pInstances []types.InstanceInfo,
	instanceNameToOwnerID map[string]uint,
) {
	callerOwnerID := task.OwnerID
	s.addTaskLogs(ctx, callerOwnerID, task, "Running Ansible provisioning")

	if err := infra.RunProvisioning(pInstances); err != nil {
		err = fmt.Errorf("failed to run provisioning: %w", err)
		s.updateTaskError(ctx, callerOwnerID, task, err) // This also sets task status to Failed
		return
	}
	s.addTaskLogs(ctx, callerOwnerID, task, "Ansible provisioning completed")

	// Update payload status for instances that had a payload path
	for _, pInstance := range pInstances {
		if pInstance.PayloadPath == "" {
			continue
		}

		dbOwnerID, ok := instanceNameToOwnerID[pInstance.Name]
		if !ok {
			errMsg := fmt.Sprintf("❌ Internal error: Owner ID not found in map for payload status update on instance %s. Skipping.", pInstance.Name)
			logger.Errorf("❌ Internal error: Owner ID not found in map for payload status update on instance %s. Skipping.", pInstance.Name)
			s.addTaskLogs(ctx, callerOwnerID, task, errMsg)
			continue
		}

		// We need to find the instance ID again. Reuse the finder logic,
		// but we don't need to check for Pending status here, just the TaskID.
		// TODO: Refactor finding logic further to avoid repetition.
		payloadInstance, err := s.findInstanceForTask(ctx, task, dbOwnerID, pInstance.Name)
		if err != nil {
			// Error already logged by helper
			continue
		}

		updateData := &models.Instance{PayloadStatus: models.PayloadStatusExecuted}
		if err := s.repo.UpdateByID(ctx, dbOwnerID, payloadInstance.ID, updateData); err != nil {
			errMsg := fmt.Sprintf("❌ Failed to update payload status for instance %s (ID: %d): %v", pInstance.Name, payloadInstance.ID, err)
			logger.Errorf("❌ Failed to update payload status for instance %s (ID: %d): %v", pInstance.Name, payloadInstance.ID, err)
			s.addTaskLogs(ctx, callerOwnerID, task, errMsg)
			// Consider if this failure should mark the whole task as failed?
		} else {
			logMsg := fmt.Sprintf("Updated payload status to executed for instance %s (ID: %d)", pInstance.Name, payloadInstance.ID)
			logger.Debugf("✅ Updated payload status to executed for instance %s (ID: %d)", pInstance.Name, payloadInstance.ID)
			s.addTaskLogs(ctx, callerOwnerID, task, logMsg)
		}
	}
}

// findInstanceForTask is similar to findPendingInstanceForTask but doesn't require Pending status.
// It prioritizes finding the instance associated with the specific task ID.
// TODO: Combine common logic with findPendingInstanceForTask.
func (s *Instance) findInstanceForTask(
	ctx context.Context,
	task *models.Task,
	dbOwnerID uint,
	instanceName string,
) (*models.Instance, error) {
	callerOwnerID := task.OwnerID
	foundCorrectInstance := false // Renamed from identifiedInstance to avoid shadowing later
	var correctInstance *models.Instance

	// Attempt 1: GetByName
	getInstance, err := s.repo.GetByName(ctx, dbOwnerID, instanceName)
	if err != nil {
		// Log error and prepare for fallback
		errMsg := fmt.Sprintf("ℹ️ GetByName failed for instance %s (Owner: %d) during payload check: %v. Fallback List.", instanceName, dbOwnerID, err)
		logger.Warnf("ℹ️ GetByName failed for instance %s (Owner: %d) during payload check: %v. Fallback List.", instanceName, dbOwnerID, err)
		s.addTaskLogs(ctx, callerOwnerID, task, errMsg)
		// Go directly to fallback check below
	} else {
		// GetByName succeeded, check if it's the correct task
		if getInstance.LastTaskID == task.ID {
			logger.Debugf("Instance %s (ID: %d) identified via GetByName for Task %d (Payload Check)", instanceName, getInstance.ID, task.ID)
			correctInstance = getInstance // Found the correct one
			foundCorrectInstance = true
			// No need for fallback if found here
		} else {
			// GetByName found instance from wrong task, log and prepare for fallback
			warnMsg := fmt.Sprintf("⚠️ GetByName returned instance %s (ID: %d) from wrong task (%d, expected %d) during payload check. Fallback List.",
				instanceName, getInstance.ID, getInstance.LastTaskID, task.ID)
			logger.Warnf("⚠️ GetByName returned instance %s (ID: %d) from wrong task (%d, expected %d) during payload check. Fallback List.", instanceName, getInstance.ID, getInstance.LastTaskID, task.ID)
			s.addTaskLogs(ctx, callerOwnerID, task, warnMsg)
			// Proceed to fallback check below
		}
	}

	// Attempt 2: Fallback List (only if not found by GetByName correctly)
	if !foundCorrectInstance {
		logger.Debugf("Attempting fallback List search for instance %s (Owner: %d, Task: %d) for payload check", instanceName, dbOwnerID, task.ID)
		allInstances, listErr := s.repo.List(ctx, dbOwnerID, nil)
		if listErr != nil {
			errMsg := fmt.Sprintf("❌ Fallback List search failed for owner %d during payload check: %v", dbOwnerID, listErr)
			logger.Errorf("❌ Fallback List search failed for owner %d during payload check: %v", dbOwnerID, listErr)
			s.addTaskLogs(ctx, callerOwnerID, task, errMsg)
			return nil, fmt.Errorf("fallback List search failed for owner %d during payload check: %w", dbOwnerID, listErr)
		}
		// Removed else block, iterate directly
		for i := range allInstances {
			inst := &allInstances[i]
			if inst.Name == instanceName && inst.LastTaskID == task.ID {
				logger.Infof("✅ Fallback List search successful for instance %s (ID: %d, Task: %d) for payload check", instanceName, inst.ID, task.ID)
				correctInstance = inst // Found it via fallback
				foundCorrectInstance = true
				break
			}
		}
	}

	// Final check after both attempts
	if !foundCorrectInstance {
		errMsg := fmt.Sprintf("❌ Failed to identify DB instance for payload update %s (Owner: %d, Task: %d).", instanceName, dbOwnerID, task.ID)
		logger.Errorf("❌ Failed to identify DB instance for payload update %s (Owner: %d, Task: %d).", instanceName, dbOwnerID, task.ID)
		s.addTaskLogs(ctx, callerOwnerID, task, errMsg)
		return nil, fmt.Errorf("failed to identify DB instance for payload update %s (Owner: %d, Task: %d)", instanceName, dbOwnerID, task.ID)
	}

	return correctInstance, nil // Return the instance found by either method
}

// findActiveInstancesForTermination finds instances matching the requested names for a project,
// excluding those already terminated. It returns a list of valid instances to terminate
// and a list of names that were skipped (with reasons).
func (s *Instance) findActiveInstancesForTermination(
	ctx context.Context,
	project *models.Project,
	instanceNames []string,
) ([]*models.Instance, []string, error) {
	instancesToTerminate := make([]*models.Instance, 0)
	notFoundOrInvalidNames := make([]string, 0)

	allOwnerInstances, listErr := s.repo.List(ctx, project.OwnerID, nil)
	if listErr != nil {
		logger.Errorf("❌ Failed to list instances for owner %d during termination check: %v", project.OwnerID, listErr)
		// Return error so the caller can create a failed task
		return nil, nil, fmt.Errorf("failed to list instances for project owner %d: %w", project.OwnerID, listErr)
	}

	requestedNames := make(map[string]bool)
	for _, name := range instanceNames {
		requestedNames[name] = true
	}
	processedNames := make(map[string]bool)

	for i := range allOwnerInstances {
		inst := &allOwnerInstances[i]

		if requestedNames[inst.Name] && inst.ProjectID == project.ID {
			processedNames[inst.Name] = true
			logger.Debugf("Checking instance found in list: Name=%s, InstanceID=%d, InstanceProjectID=%d, InstanceStatus=%d against ProjectID=%d", inst.Name, inst.ID, inst.ProjectID, inst.Status, project.ID)

			if inst.Status != models.InstanceStatusTerminated {
				instancesToTerminate = append(instancesToTerminate, inst)
			} else {
				notFoundOrInvalidNames = append(notFoundOrInvalidNames, fmt.Sprintf("%s (already terminated)", inst.Name))
			}
		}
	}

	for name := range requestedNames {
		if !processedNames[name] {
			notFoundOrInvalidNames = append(notFoundOrInvalidNames, fmt.Sprintf("%s (not found in project %s)", name, project.Name))
		}
	}

	return instancesToTerminate, notFoundOrInvalidNames, nil // Return lists and nil error
}

// handleTerminationInBackground contains the logic previously in Terminate, executed async.
func (s *Instance) handleTerminationInBackground(ctx context.Context, callerOwnerID, taskID uint, project *models.Project, instanceNames []string) {
	// Fetch the task we just created (or should exist)
	task, err := s.taskService.GetByID(ctx, callerOwnerID, taskID)
	if err != nil {
		// If we can't even get the task, something is wrong, cannot update status/logs.
		logger.Errorf("❌ handleTerminationInBackground: Failed to get task %d: %v", taskID, err)
		return
	}

	// Find valid instances to terminate
	instancesToTerminate, notFoundOrInvalidNames, listErr := s.findActiveInstancesForTermination(ctx, project, instanceNames)
	if listErr != nil {
		// Update the task to failed status if listing failed
		s.updateTaskError(ctx, callerOwnerID, task, listErr)
		return
	}

	// Log skipped instances
	if len(notFoundOrInvalidNames) > 0 {
		logMsg := fmt.Sprintf("Skipped termination for the following names: %v", notFoundOrInvalidNames)
		logger.Infof("Skipped termination for the following names: %v", notFoundOrInvalidNames)
		if task != nil {
			s.addTaskLogs(ctx, callerOwnerID, task, logMsg)
		}
	}

	// Check if there are any valid instances to terminate
	if len(instancesToTerminate) == 0 {
		finalLogMsg := "No valid instances found to terminate for this request."
		logger.Infof("No valid instances found to terminate for this request.")
		if task != nil {
			s.addTaskLogs(ctx, callerOwnerID, task, finalLogMsg)
			s.updateTaskStatus(ctx, callerOwnerID, task.ID, models.TaskStatusCompleted) // Mark task as completed (no-op)
		}
		return
	}

	// Proceed with termination for the found valid instances
	// s.terminate itself runs the core logic in another goroutine.
	s.terminate(ctx, callerOwnerID, task.ID, instancesToTerminate)
	// Note: The s.terminate function handles updating the task status upon completion/failure.
}

// Terminate handles the termination of instances for a given project name and instance names.
func (s *Instance) Terminate(ctx context.Context, ownerID uint, projectName string, instanceNames []string) (taskName string, err error) {
>>>>>>> 8afb0f54
	project, err := s.projectService.GetByName(ctx, ownerID, projectName)
	if err != nil {
		return fmt.Errorf("failed to get project: %w", err)
	}

<<<<<<< HEAD
	// Get instances that belong to this project and match the provided names
	instances, err := s.repo.GetByProjectIDAndInstanceNames(ctx, ownerID, project.ID, instanceNames)
	if err != nil {
		return fmt.Errorf("failed to get instances: %w", err)
	}
	// Verify we found all requested instances
	if len(instances) == 0 {
		logger.Infof("No active instances found with the specified names for project '%s', request is a no-op", projectName)
		return nil
	}
	if len(instances) != len(instanceNames) {
		// Some instances were not found, log which ones
		foundNames := make(map[string]bool)
		for _, instance := range instances {
			foundNames[instance.Name] = true
		}
		var missingNames []string
		for _, name := range instanceNames {
			if !foundNames[name] {
				missingNames = append(missingNames, name)
			}
		}
		logMsg := fmt.Sprintf("Some instances were not found or are already deleted for project '%s': %v", projectName, missingNames)
		logger.Infof("%s", logMsg)
	}

	for _, instance := range instances {
		// Create a termination task for the instance
		taskName := uuid.New().String()
		taskPayload, err := json.Marshal(types.DeleteInstanceRequest{
			InstanceID: instance.ID,
		})
		if err != nil {
			return fmt.Errorf("failed to marshal task payload: %w", err)
		}
		err = s.taskService.Create(ctx, &models.Task{
			Name:      taskName,
			OwnerID:   ownerID,
			ProjectID: project.ID,
			Status:    models.TaskStatusPending,
			Action:    models.TaskActionTerminateInstances,
			Payload:   taskPayload,
		})
		if err != nil {
			return fmt.Errorf("failed to create task: %w", err)
		}

		task, err := s.taskService.GetByName(ctx, ownerID, taskName)
		if err != nil {
			return fmt.Errorf("failed to get task: %w", err)
		}

		// Update the instance with the task ID
		instance.LastTaskID = task.ID
		err = s.repo.UpdateByName(ctx, ownerID, instance.Name, &instance)
		if err != nil {
			// Log the error and continue to try and update the other instances.
			// It is ok if this happens because the task already contains the information needed to delete the instance, so this would only be a mismatch of the LastTaskID field.
			logger.Errorf("failed to update instance: %v", err)
			continue
		}
=======
	// Create the termination task immediately with Pending status
	taskName = uuid.New().String()
	task := &models.Task{
		Name:      taskName,
		OwnerID:   ownerID,
		ProjectID: project.ID,
		Status:    models.TaskStatusPending, // Start as Pending
		Action:    models.TaskActionTerminateInstances,
	}
	createTaskErr := s.taskService.Create(ctx, task)
	if createTaskErr != nil {
		logger.Errorf("❌ Failed to create termination task: %v", createTaskErr)
		return "", fmt.Errorf("failed to create termination task: %w", createTaskErr)
	}

	// Fetch the created task ID immediately (assuming Create doesn't return it)
	// This is needed to pass to the background handler.
	createdTask, getTaskErr := s.taskService.GetByName(ctx, ownerID, taskName)
	if getTaskErr != nil {
		// If we can't get the task ID right after creating it, we can't reliably
		// update it later. Mark the just-created task as failed.
		logger.Errorf("❌ Failed to get termination task %s immediately after creation: %v. Marking task as failed.", taskName, getTaskErr)
		s.updateTaskStatus(ctx, ownerID, task.ID, models.TaskStatusFailed) // Attempt to mark as failed
		s.addTaskLogs(ctx, ownerID, task, fmt.Sprintf("Failed to fetch task details immediately after creation: %v", getTaskErr))
		return taskName, fmt.Errorf("failed to get created task %s: %w", taskName, getTaskErr)
	}

	// Launch the main termination logic in the background
	go s.handleTerminationInBackground(ctx, ownerID, createdTask.ID, project, instanceNames)

	// Return the task name immediately
	logger.Infof("✅ Termination task %s created for project %s, processing in background.", taskName, projectName)
	return taskName, nil
}

// deleteRequest represents a single instance deletion request with tracking
type deleteRequest struct {
	instance     *models.Instance
	infraRequest *types.InstancesRequest
	attempts     int
	lastError    error
	maxAttempts  int
}

// deletionResults tracks the overall results of the deletion operation
type deletionResults struct {
	successful []string
	failed     map[string]error
}

// terminate handles the infrastructure deletion process
func (s *Instance) terminate(ctx context.Context, callerOwnerID, taskID uint, instances []*models.Instance) {
	// Fetch task using caller's ID
	task, err := s.taskService.GetByID(ctx, callerOwnerID, taskID)
	if err != nil {
		logger.Errorf("❌ Terminate: Failed to get task details for taskID %d: %v", taskID, err)
		return
	}

	if len(instances) == 0 {
		// This check might be redundant due to caller checks, but safe to keep
		s.updateTaskError(ctx, callerOwnerID, task, fmt.Errorf("no instances passed to terminate goroutine"))
		return
	}

	// Determine the actual OwnerID for infra/DB operations
	instanceOwnerID := instances[0].OwnerID

	// Create queue of delete requests
	queue := make([]*deleteRequest, 0, len(instances))
	for _, instance := range instances {
		logMsg := fmt.Sprintf("🗑️ Adding instance %s (ID: %d) to termination queue.", instance.Name, instance.ID)
		logger.Infof("🗑️ Adding instance %s (ID: %d) to termination queue.", instance.Name, instance.ID)
		s.addTaskLogs(ctx, callerOwnerID, task, logMsg)

		infraReq := &types.InstancesRequest{
			TaskName: task.Name,
			Instances: []types.InstanceRequest{{
				Name: instance.Name, Provider: instance.ProviderID,
				Region: instance.Region, Size: instance.Size,
			}},
			Action: "delete", Provider: instance.ProviderID,
		}
		queue = append(queue, &deleteRequest{
			instance: instance, infraRequest: infraReq, maxAttempts: 10,
		})
	}

	results := &deletionResults{
		successful: make([]string, 0),
		failed:     make(map[string]error),
	}

	defaultErrorSleep := 100 * time.Millisecond

	// Process queue with retries
REQUESTLOOP:
	for len(queue) > 0 {
		select {
		case <-ctx.Done():
			for _, req := range queue {
				results.failed[req.instance.Name] = fmt.Errorf("operation cancelled: %w", ctx.Err())
			}
			queue = nil
			break REQUESTLOOP
		default:
		}

		request := queue[0]
		queue = queue[1:]

		if request.attempts >= request.maxAttempts {
			results.failed[request.instance.Name] = fmt.Errorf("max attempts reached (%d): %w", request.maxAttempts, request.lastError) // Use %w to wrap error
			continue
		}
		request.attempts++

		// Try infra deletion
		infra, err := NewInfrastructure(request.infraRequest)
		if err != nil {
			request.lastError = fmt.Errorf("failed to create infrastructure client: %w", err)
			queue = append(queue, request)
			time.Sleep(defaultErrorSleep)
			continue
		}
		_, err = infra.Execute()
		if err != nil && (!strings.Contains(err.Error(), "404") && !strings.Contains(err.Error(), "not found")) {
			request.lastError = fmt.Errorf("failed to delete infrastructure: %w", err)
			queue = append(queue, request)
			time.Sleep(defaultErrorSleep)
			continue
		}

		// Try DB termination
		if err := s.repo.Terminate(ctx, instanceOwnerID, request.instance.ID); err != nil {
			request.lastError = fmt.Errorf("failed to terminate instance %d in database: %w", request.instance.ID, err)
			queue = append(queue, request)
			time.Sleep(defaultErrorSleep)
			continue
		}

		// Success for this instance
		results.successful = append(results.successful, request.instance.Name)
		s.addTaskLogs(ctx, callerOwnerID, task, fmt.Sprintf("Instance %s (ID: %d) terminated successfully.", request.instance.Name, request.instance.ID))
	}

	// Log final results
	if len(results.successful) > 0 {
		logMsg := fmt.Sprintf("Successfully deleted instances: %v", results.successful)
		logger.Infof("Successfully deleted instances: %v", results.successful)
		s.addTaskLogs(ctx, callerOwnerID, task, logMsg)
	}
	if len(results.failed) > 0 {
		logMsg := "Failed to delete instances after multiple attempts:"
		logger.Error(logMsg)
		s.addTaskLogs(ctx, callerOwnerID, task, logMsg)
		for name, err := range results.failed {
			logMsg := fmt.Sprintf("  - %s: %v", name, err)
			logger.Error(logMsg)
			s.addTaskLogs(ctx, callerOwnerID, task, logMsg)
		}
	}

	// Create deletion result for API response
	deletionResult := map[string]interface{}{
		"status":    "completed",
		"deleted":   results.successful,
		"failed":    results.failed,
		"completed": time.Now().UTC(),
	}
	resultJSON, err := json.Marshal(deletionResult)
	if err != nil {
		logger.Errorf("failed to marshal deletion result: %v", err)
		// Don't overwrite potential failure status if marshalling fails
		if len(results.failed) == 0 {
			s.updateTaskError(ctx, callerOwnerID, task, fmt.Errorf("failed to marshal result: %w", err))
		}
		return // Exit after attempting to mark task as failed
	}

	// Update final task status and result
	task.Result = resultJSON
	if len(results.failed) > 0 {
		task.Status = models.TaskStatusFailed
		task.Error += "\nOne or more instances failed to terminate after retries."
	} else {
		task.Status = models.TaskStatusCompleted
	}

	if err := s.taskService.Update(ctx, callerOwnerID, task); err != nil {
		logger.Errorf("failed to update final task status/result: %v", err)
	}
}

// updateTaskError updates task status to Failed and appends the error message.
func (s *Instance) updateTaskError(ctx context.Context, ownerID uint, task *models.Task, err error) {
	if task == nil || err == nil {
		return
	}
	currentTask, fetchErr := s.taskService.GetByID(ctx, ownerID, task.ID)
	if fetchErr != nil {
		logger.Errorf("failed to get task %d before updating error: %v", task.ID, fetchErr)
		// Attempt to update with potentially stale task object anyway
		task.Error += fmt.Sprintf("\n%s", err.Error())
		task.Status = models.TaskStatusFailed
		if updateErr := s.taskService.Update(ctx, ownerID, task); updateErr != nil {
			logger.Errorf("failed to update task %d (stale) with error: %v", task.ID, updateErr)
		}
		return
	}

	currentTask.Error += fmt.Sprintf("\n%s", err.Error())
	currentTask.Status = models.TaskStatusFailed
	if err := s.taskService.Update(ctx, ownerID, currentTask); err != nil {
		logger.Errorf("failed to update task %d with error: %v", currentTask.ID, err)
>>>>>>> 8afb0f54
	}
	return nil
}

// addTaskLogs appends logs to the task record.
func (s *Instance) addTaskLogs(ctx context.Context, ownerID uint, task *models.Task, logs string) {
	if task == nil {
		logger.Warnf("Attempted to add logs to a nil task: %s", logs)
		return
	}
	currentTask, err := s.taskService.GetByID(ctx, ownerID, task.ID)
	if err != nil {
		logger.Errorf("failed to get task %d before adding logs: %v", task.ID, err)
		// Attempt to update with potentially stale task object anyway
		task.Logs += fmt.Sprintf("\n%s", logs)
		if updateErr := s.taskService.Update(ctx, ownerID, task); updateErr != nil {
			logger.Errorf("failed to update task %d with new logs: %v", task.ID, updateErr)
		}
		return
	}

	currentTask.Logs += fmt.Sprintf("\n%s", logs)
	if err := s.taskService.Update(ctx, ownerID, currentTask); err != nil {
		logger.Errorf("failed to update task %d with new logs: %v", task.ID, err)
	}
}

<<<<<<< HEAD
// GetByName retrieves an instance by name
func (s *Instance) GetByName(ctx context.Context, ownerID uint, name string) (*models.Instance, error) {
	return s.repo.GetByName(ctx, ownerID, name)
}

// GetByID retrieves an instance by ID
func (s *Instance) GetByID(ctx context.Context, ownerID uint, instanceID uint) (*models.Instance, error) {
	return s.repo.GetByID(ctx, ownerID, instanceID)
}

// GetByProjectIDAndInstanceNames retrieves instances by project ID and instance names
func (s *Instance) GetByProjectIDAndInstanceNames(ctx context.Context, ownerID uint, projectID uint, names []string) ([]models.Instance, error) {
	return s.repo.GetByProjectIDAndInstanceNames(ctx, ownerID, projectID, names)
}

// UpdateByName updates an instance by name
func (s *Instance) UpdateByName(ctx context.Context, ownerID uint, name string, instance models.Instance) error {
	return s.repo.UpdateByName(ctx, ownerID, name, &instance)
=======
// updateTaskStatus updates the status of a task.
func (s *Instance) updateTaskStatus(ctx context.Context, ownerID uint, taskID uint, status models.TaskStatus) {
	if err := s.taskService.UpdateStatus(ctx, ownerID, taskID, status); err != nil {
		logger.Errorf("failed to update task %d status to %v: %v", taskID, status, err)
	}
>>>>>>> 8afb0f54
}<|MERGE_RESOLUTION|>--- conflicted
+++ resolved
@@ -35,7 +35,6 @@
 	return s.repo.List(ctx, ownerID, opts)
 }
 
-<<<<<<< HEAD
 // CreateInstance creates a new instance and a new task to track the instance creation in the DB.
 func (s *Instance) CreateInstance(ctx context.Context, instances []types.InstanceRequest) error {
 	instancesToCreate := make([]*models.Instance, 0, len(instances))
@@ -56,72 +55,6 @@
 		// TODO: in the future we should have authorized users for a project
 		if i.OwnerID != project.OwnerID {
 			return fmt.Errorf("instance owner_id does not match project owner_id")
-=======
-// CreateInstance creates a new task to track instance creation and starts the process.
-func (s *Instance) CreateInstance(ctx context.Context, ownerID uint, projectName string, instances []types.InstanceRequest) (string, error) {
-	project, err := s.projectService.GetByName(ctx, ownerID, projectName)
-	if err != nil {
-		return "", fmt.Errorf("failed to get project: %w", err)
-	}
-
-	// validate the instances array is not empty
-	if len(instances) == 0 {
-		return "", fmt.Errorf("at least one instance is required")
-	}
-
-	// Generate TaskName internally
-	taskName := uuid.New().String()
-	err = s.taskService.Create(ctx, &models.Task{
-		Name:      taskName,
-		OwnerID:   ownerID,
-		ProjectID: project.ID,
-		Status:    models.TaskStatusPending,
-		Action:    models.TaskActionCreateInstances,
-	})
-	if err != nil {
-		return "", fmt.Errorf("failed to create task: %w", err)
-	}
-
-	// Re-fetch task to get the ID and use it for logging/error updates
-	task, err := s.taskService.GetByName(ctx, ownerID, taskName)
-	if err != nil {
-		// Log error, but maybe creation can continue? Depends on whether task ID is strictly needed later.
-		logger.Errorf("Failed to get task %s immediately after creation: %v", taskName, err)
-		// Surface the failure on the task itself so users see the problem.
-		s.updateTaskError(ctx, ownerID, &models.Task{ // safe: we know Name & OwnerID
-			Name:    taskName,
-			OwnerID: ownerID,
-		}, fmt.Errorf("failed to fetch task after creation: %w", err))
-		return "", fmt.Errorf("failed to get task %s after creation: %w", taskName, err)
-	}
-
-	instancesToCreate := make([]*models.Instance, 0, len(instances))
-	instanceNameToOwnerID := make(map[string]uint)
-
-	for _, i := range instances {
-		// Determine the OwnerID to be stored in the database for this instance
-		dbOwnerID := ownerID // Default to the authenticated user's ID
-		if i.OwnerID != 0 {
-			if ownerID != 0 && i.OwnerID != ownerID {
-				s.updateTaskError(ctx, ownerID, task, fmt.Errorf("instance owner_id %d does not match project owner_id %d", i.OwnerID, ownerID))
-				return taskName, fmt.Errorf("instance owner_id %d does not match project owner_id %d", i.OwnerID, ownerID)
-			}
-			dbOwnerID = i.OwnerID // Override with the ID specified in the request item
-		} else if ownerID == 0 {
-			// Should not happen if request validation requires OwnerID OR JWT
-			s.updateTaskError(ctx, ownerID, task, fmt.Errorf("instance owner_id is required when request has no authenticated user"))
-			return taskName, fmt.Errorf("instance owner_id is required when request has no authenticated user")
-		}
-
-		baseName := i.Name
-		if baseName == "" {
-			baseName = fmt.Sprintf("instance-%s", uuid.New().String()[:8]) // Shorter UUID
-		}
-
-		numInstances := i.NumberOfInstances
-		if numInstances < 1 {
-			numInstances = 1
->>>>>>> 8afb0f54
 		}
 
 		for idx := 0; idx < i.NumberOfInstances; idx++ {
@@ -147,21 +80,15 @@
 				Payload:   payload,
 			})
 
+			// Determine initial payload status
 			initialPayloadStatus := models.PayloadStatusNone
 			if i.PayloadPath != "" {
 				initialPayloadStatus = models.PayloadStatusPendingCopy
 			}
 
-			instanceNameToOwnerID[instanceName] = dbOwnerID
-
 			instancesToCreate = append(instancesToCreate, &models.Instance{
-<<<<<<< HEAD
 				Name:          req.Name,
 				OwnerID:       req.OwnerID,
-=======
-				Name:          instanceName,
-				OwnerID:       dbOwnerID,
->>>>>>> 8afb0f54
 				ProjectID:     project.ID,
 				ProviderID:    req.Provider,
 				Status:        models.InstanceStatusPending,
@@ -174,7 +101,6 @@
 			})
 		}
 	}
-<<<<<<< HEAD
 
 	// Create the tasks
 	if err := s.taskService.CreateBatch(ctx, taskToCreate); err != nil {
@@ -195,21 +121,9 @@
 		// 1. Delete the tasks that were created
 		// 2. Return nil and have worker create the instances in the DB
 		return err
-=======
-
-	if err := s.repo.CreateBatch(ctx, instancesToCreate); err != nil {
-		err = fmt.Errorf("failed to add instances to database: %w", err)
-		s.updateTaskError(ctx, ownerID, task, err)
-		return taskName, err
-	}
-
-	s.addTaskLogs(ctx, ownerID, task, fmt.Sprintf("Created %d instances in database", len(instancesToCreate)))
-	s.updateTaskStatus(ctx, ownerID, task.ID, models.TaskStatusRunning)
-
-	// Start provisioning in background
-	go s.provisionInstances(ctx, ownerID, task.ID, instances, instanceNameToOwnerID)
-
-	return taskName, nil
+	}
+
+	return nil
 }
 
 // GetInstance retrieves an instance by ID
@@ -217,184 +131,6 @@
 	return s.repo.Get(ctx, ownerID, id)
 }
 
-// updateInstanceVolumes updates the volumes and volume details for an instance
-func (s *Instance) updateInstanceVolumes(
-	ctx context.Context,
-	ownerID uint,
-	instanceID uint,
-	volumes []string,
-	volumeDetails []types.VolumeDetails,
-) error {
-	instance, err := s.repo.Get(ctx, ownerID, instanceID)
-	if err != nil {
-		return fmt.Errorf("failed to get instance %d for owner %d: %w", instanceID, ownerID, err)
-	}
-	instanceName := instance.Name
-
-	logger.Debugf("🔄 Converting volume details for instance %s (ID: %d)", instanceName, instanceID)
-	logger.Debugf("📥 Input data:")
-	logger.Debugf("  - Volumes: %v", volumes)
-	logger.Debugf("  - Volume Details: %+v", volumeDetails)
-
-	// Convert volume details to database model
-	dbVolumeDetails := make(models.VolumeDetails, 0, len(volumeDetails))
-	for _, vd := range volumeDetails {
-		dbVolumeDetails = append(dbVolumeDetails, models.VolumeDetail{
-			ID:         vd.ID,
-			Name:       vd.Name,
-			Region:     vd.Region,
-			SizeGB:     vd.SizeGB,
-			MountPoint: vd.MountPoint,
-		})
-	}
-
-	logger.Debugf("📦 Preparing to update instance %s", instanceName)
-	logger.Debugf("📝 Data to update:")
-	logger.Debugf("  - Volumes: %#v", volumes)
-	logger.Debugf("  - Volume Details: %#v", dbVolumeDetails)
-
-	// Create update instance with only the fields we want to update
-	updateData := &models.Instance{
-		Volumes:       volumes,
-		VolumeDetails: dbVolumeDetails,
-	}
-
-	logger.Debugf("📦 Preparing to update volumes for instance %s (ID: %d): Volumes=%#v, Details=%#v", instanceName, instanceID, volumes, dbVolumeDetails)
-	err = s.repo.UpdateByID(ctx, ownerID, instanceID, updateData)
-	if err != nil {
-		err = fmt.Errorf("failed to update instance %s (ID: %d) volumes: %w", instanceName, instanceID, err)
-		logger.Errorf("❌ Failed to update instance %s (ID: %d) volumes: %v", instanceName, instanceID, err)
-		return err
-	}
-
-	return nil
-}
-
-// findPendingInstanceForTask attempts to find the unique database instance record
-// corresponding to a given instance name for a specific task, ensuring it's in Pending state.
-// It uses GetByName first and falls back to listing all instances for the owner if necessary.
-func (s *Instance) findPendingInstanceForTask(
-	ctx context.Context,
-	task *models.Task,
-	dbOwnerID uint,
-	instanceName string,
-) (*models.Instance, error) {
-	var identifiedInstance *models.Instance
-	foundCorrectInstance := false
-	callerOwnerID := task.OwnerID // Owner who initiated the task
-
-	// Attempt 1: GetByName
-	getInstance, err := s.repo.GetByName(ctx, dbOwnerID, instanceName)
-	if err == nil {
-		if getInstance.LastTaskID == task.ID && getInstance.Status == models.InstanceStatusPending {
-			identifiedInstance = getInstance
-			foundCorrectInstance = true
-			logger.Debugf("Instance %s (ID: %d) identified via GetByName for Task %d", instanceName, identifiedInstance.ID, task.ID)
-		} else {
-			warnMsg := fmt.Sprintf("⚠️ GetByName returned instance %s (ID: %d) with wrong state (TaskID: %d/%d, Status: %d/%d). Attempting fallback List.",
-				instanceName, getInstance.ID, getInstance.LastTaskID, task.ID, getInstance.Status, models.InstanceStatusPending)
-			logger.Warnf("⚠️ GetByName returned instance %s (ID: %d) with wrong state (TaskID: %d/%d, Status: %d/%d). Attempting fallback List.", instanceName, getInstance.ID, getInstance.LastTaskID, task.ID, getInstance.Status, models.InstanceStatusPending)
-			s.addTaskLogs(ctx, callerOwnerID, task, warnMsg)
-		}
-	} else {
-		errMsg := fmt.Sprintf("ℹ️ GetByName failed for instance %s (Owner: %d): %v. Will attempt fallback List.", instanceName, dbOwnerID, err)
-		logger.Warnf("ℹ️ GetByName failed for instance %s (Owner: %d): %v. Will attempt fallback List.", instanceName, dbOwnerID, err)
-		s.addTaskLogs(ctx, callerOwnerID, task, errMsg)
-	}
-
-	// Attempt 2: Fallback List
-	if !foundCorrectInstance {
-		logger.Debugf("Attempting fallback List search for instance %s (Owner: %d, Task: %d)", instanceName, dbOwnerID, task.ID)
-		allInstances, listErr := s.repo.List(ctx, dbOwnerID, nil)
-		if listErr != nil {
-			errMsg := fmt.Sprintf("❌ Fallback List search failed for owner %d: %v", dbOwnerID, listErr)
-			logger.Errorf("❌ Fallback List search failed for owner %d: %v", dbOwnerID, listErr)
-			s.addTaskLogs(ctx, callerOwnerID, task, errMsg)
-			return nil, fmt.Errorf("fallback List search failed for owner %d: %w", dbOwnerID, listErr)
-		}
-		for i := range allInstances {
-			inst := &allInstances[i]
-			if inst.Name == instanceName && inst.LastTaskID == task.ID && inst.Status == models.InstanceStatusPending {
-				identifiedInstance = inst
-				foundCorrectInstance = true
-				logger.Infof("✅ Fallback List search successful for instance %s (ID: %d, Task: %d)", instanceName, identifiedInstance.ID, task.ID)
-				break
-			}
-		}
-	}
-
-	if !foundCorrectInstance {
-		errMsg := fmt.Sprintf("❌ Failed to identify unique pending DB instance for provisioned resource %s (Owner: %d, Task: %d).",
-			instanceName, dbOwnerID, task.ID)
-		logger.Errorf("❌ Failed to identify unique pending DB instance for provisioned resource %s (Owner: %d, Task: %d).", instanceName, dbOwnerID, task.ID)
-		s.addTaskLogs(ctx, callerOwnerID, task, errMsg)
-		return nil, fmt.Errorf("failed to identify unique pending DB instance for provisioned resource %s (Owner: %d, Task: %d)", instanceName, dbOwnerID, task.ID)
-	}
-
-	return identifiedInstance, nil
-}
-
-// provisionInstances handles the background process of provisioning infrastructure,
-// updating instance details (volumes, IP, status), and running optional provisioning.
-func (s *Instance) provisionInstances(
-	ctx context.Context,
-	callerOwnerID, taskID uint,
-	instancesReq []types.InstanceRequest,
-	instanceNameToOwnerID map[string]uint,
-) {
-	// Fetch the task using the caller's ID
-	task, err := s.taskService.GetByID(ctx, callerOwnerID, taskID)
-	if err != nil {
-		logger.Errorf("❌ Provisioning: Failed to get task details for taskID %d: %v", taskID, err)
-		// Cannot update task status without task object
-		return
-	}
-
-	// Create infrastructure client (assuming all instances in request use the same provider)
-	if len(instancesReq) == 0 {
-		s.updateTaskError(ctx, callerOwnerID, task, fmt.Errorf("no instance requests provided"))
-		return
-	}
-	infraReq := &types.InstancesRequest{
-		TaskName:  task.Name,
-		Instances: instancesReq,
-		Action:    "create",
-		Provider:  instancesReq[0].Provider,
-	}
-	infra, err := NewInfrastructure(infraReq)
-	if err != nil {
-		err = fmt.Errorf("failed to create infrastructure client: %w", err)
-		s.updateTaskError(ctx, callerOwnerID, task, err)
-		return
-	}
-
-	// Execute infrastructure creation
-	result, err := infra.Execute()
-	if err != nil {
-		err = fmt.Errorf("failed to create infrastructure: %w", err)
-		s.updateTaskError(ctx, callerOwnerID, task, err)
-		return
-	}
-	pInstances, ok := result.([]types.InstanceInfo)
-	if !ok {
-		err = fmt.Errorf("invalid result type from infrastructure execution: %T", result)
-		s.updateTaskError(ctx, callerOwnerID, task, err)
-		return
->>>>>>> 8afb0f54
-	}
-	logger.Debugf("📝 Infrastructure creation successful, received %d instance info objects.", len(pInstances))
-
-	// --- Update DB for each provisioned instance ---
-	anyUpdateFailed := false
-	for _, pInstance := range pInstances {
-		logger.Debugf("🔄 Processing update for provisioned instance %s", pInstance.Name)
-
-<<<<<<< HEAD
-// GetInstance retrieves an instance by ID
-func (s *Instance) GetInstance(ctx context.Context, ownerID, id uint) (*models.Instance, error) {
-	return s.repo.Get(ctx, ownerID, id)
-}
-
 // MarkAsTerminated marks an instance as terminated
 func (s *Instance) MarkAsTerminated(ctx context.Context, ownerID, instanceID uint) error {
 	return s.repo.Terminate(ctx, ownerID, instanceID)
@@ -403,312 +139,11 @@
 // Terminate handles the termination of instances for a given project name and instance names.
 func (s *Instance) Terminate(ctx context.Context, ownerID uint, projectName string, instanceNames []string) error {
 	// First verify the project exists and belongs to the owner
-=======
-		dbOwnerID, ok := instanceNameToOwnerID[pInstance.Name]
-		if !ok {
-			errMsg := fmt.Sprintf("❌ Internal error: Owner ID not found in map for instance name %s. Skipping.", pInstance.Name)
-			logger.Error(errMsg)
-			s.addTaskLogs(ctx, callerOwnerID, task, errMsg)
-			anyUpdateFailed = true
-			continue
-		}
-
-		// Find the correct DB record corresponding to this provisioned instance and task
-		dbInstance, err := s.findPendingInstanceForTask(ctx, task, dbOwnerID, pInstance.Name)
-		if err != nil {
-			// Error already logged by helper
-			anyUpdateFailed = true
-			continue
-		}
-		logger.Debugf("  - Matched DB Instance ID: %d for %s", dbInstance.ID, pInstance.Name)
-
-		// Update Volumes if provided by infrastructure result
-		if len(pInstance.Volumes) > 0 || len(pInstance.VolumeDetails) > 0 {
-			if err := s.updateInstanceVolumes(ctx, dbOwnerID, dbInstance.ID, pInstance.Volumes, pInstance.VolumeDetails); err != nil {
-				errMsg := fmt.Sprintf("❌ Failed to update volumes for instance %s (ID: %d): %v", pInstance.Name, dbInstance.ID, err)
-				logger.Errorf("❌ Failed to update volumes for instance %s (ID: %d): %v", pInstance.Name, dbInstance.ID, err)
-				s.addTaskLogs(ctx, callerOwnerID, task, errMsg)
-				anyUpdateFailed = true
-				// Consider whether to continue updating IP/Status if volume update fails
-				// For now, let's continue
-			} else {
-				logMsg := fmt.Sprintf("Updated volumes for instance %s (ID: %d)", pInstance.Name, dbInstance.ID)
-				logger.Debugf("✅ Updated volumes for instance %s (ID: %d)", pInstance.Name, dbInstance.ID)
-				s.addTaskLogs(ctx, callerOwnerID, task, logMsg)
-			}
-		}
-
-		// Update IP and Status
-		// Re-fetch required after potential volume update to avoid stale data
-		instanceToUpdate, err := s.repo.Get(ctx, dbOwnerID, dbInstance.ID)
-		if err != nil {
-			errMsg := fmt.Sprintf("❌ Failed to re-fetch instance %s (ID: %d) before IP/Status update: %v", pInstance.Name, dbInstance.ID, err)
-			logger.Errorf("❌ Failed to re-fetch instance %s (ID: %d) before IP/Status update: %v", pInstance.Name, dbInstance.ID, err)
-			s.addTaskLogs(ctx, callerOwnerID, task, errMsg)
-			anyUpdateFailed = true
-			continue
-		}
-
-		updateData := &models.Instance{
-			PublicIP: pInstance.PublicIP,
-			Status:   models.InstanceStatusReady,
-		}
-		if err := s.repo.UpdateByID(ctx, dbOwnerID, instanceToUpdate.ID, updateData); err != nil {
-			errMsg := fmt.Sprintf("❌ Failed to update instance %s (ID: %d) IP/Status: %v", pInstance.Name, instanceToUpdate.ID, err)
-			logger.Errorf("❌ Failed to update instance %s (ID: %d) IP/Status: %v", pInstance.Name, instanceToUpdate.ID, err)
-			s.addTaskLogs(ctx, callerOwnerID, task, errMsg)
-			anyUpdateFailed = true
-			continue
-		}
-		logMsg := fmt.Sprintf("Updated instance %s (ID: %d) with IP %s and status Ready", pInstance.Name, instanceToUpdate.ID, pInstance.PublicIP)
-		logger.Debugf("✅ Updated instance %s (ID: %d) with IP %s and status Ready", pInstance.Name, instanceToUpdate.ID, pInstance.PublicIP)
-		s.addTaskLogs(ctx, callerOwnerID, task, logMsg)
-	}
-
-	// --- Optional Ansible Provisioning ---
-	if !anyUpdateFailed && len(instancesReq) > 0 && instancesReq[0].Provision {
-		s.runAnsibleProvisioning(ctx, task, infra, pInstances, instanceNameToOwnerID)
-	} else if anyUpdateFailed {
-		logger.Warnf("Skipping Ansible provisioning for task %d due to previous update errors.", taskID)
-		s.addTaskLogs(ctx, callerOwnerID, task, "Skipping Ansible provisioning due to previous errors.")
-	} // No else needed if Provision flag was false
-
-	// --- Final Task Update ---
-	if anyUpdateFailed {
-		s.updateTaskError(ctx, callerOwnerID, task, fmt.Errorf("one or more instance updates failed during provisioning"))
-	} else {
-		s.updateTaskStatus(ctx, callerOwnerID, task.ID, models.TaskStatusCompleted)
-		logger.Debugf("✅ Infrastructure creation and updates completed for task %s", task.Name)
-	}
-}
-
-// runAnsibleProvisioning executes the Ansible provisioning step and updates payload status.
-func (s *Instance) runAnsibleProvisioning(
-	ctx context.Context,
-	task *models.Task,
-	infra *Infrastructure,
-	pInstances []types.InstanceInfo,
-	instanceNameToOwnerID map[string]uint,
-) {
-	callerOwnerID := task.OwnerID
-	s.addTaskLogs(ctx, callerOwnerID, task, "Running Ansible provisioning")
-
-	if err := infra.RunProvisioning(pInstances); err != nil {
-		err = fmt.Errorf("failed to run provisioning: %w", err)
-		s.updateTaskError(ctx, callerOwnerID, task, err) // This also sets task status to Failed
-		return
-	}
-	s.addTaskLogs(ctx, callerOwnerID, task, "Ansible provisioning completed")
-
-	// Update payload status for instances that had a payload path
-	for _, pInstance := range pInstances {
-		if pInstance.PayloadPath == "" {
-			continue
-		}
-
-		dbOwnerID, ok := instanceNameToOwnerID[pInstance.Name]
-		if !ok {
-			errMsg := fmt.Sprintf("❌ Internal error: Owner ID not found in map for payload status update on instance %s. Skipping.", pInstance.Name)
-			logger.Errorf("❌ Internal error: Owner ID not found in map for payload status update on instance %s. Skipping.", pInstance.Name)
-			s.addTaskLogs(ctx, callerOwnerID, task, errMsg)
-			continue
-		}
-
-		// We need to find the instance ID again. Reuse the finder logic,
-		// but we don't need to check for Pending status here, just the TaskID.
-		// TODO: Refactor finding logic further to avoid repetition.
-		payloadInstance, err := s.findInstanceForTask(ctx, task, dbOwnerID, pInstance.Name)
-		if err != nil {
-			// Error already logged by helper
-			continue
-		}
-
-		updateData := &models.Instance{PayloadStatus: models.PayloadStatusExecuted}
-		if err := s.repo.UpdateByID(ctx, dbOwnerID, payloadInstance.ID, updateData); err != nil {
-			errMsg := fmt.Sprintf("❌ Failed to update payload status for instance %s (ID: %d): %v", pInstance.Name, payloadInstance.ID, err)
-			logger.Errorf("❌ Failed to update payload status for instance %s (ID: %d): %v", pInstance.Name, payloadInstance.ID, err)
-			s.addTaskLogs(ctx, callerOwnerID, task, errMsg)
-			// Consider if this failure should mark the whole task as failed?
-		} else {
-			logMsg := fmt.Sprintf("Updated payload status to executed for instance %s (ID: %d)", pInstance.Name, payloadInstance.ID)
-			logger.Debugf("✅ Updated payload status to executed for instance %s (ID: %d)", pInstance.Name, payloadInstance.ID)
-			s.addTaskLogs(ctx, callerOwnerID, task, logMsg)
-		}
-	}
-}
-
-// findInstanceForTask is similar to findPendingInstanceForTask but doesn't require Pending status.
-// It prioritizes finding the instance associated with the specific task ID.
-// TODO: Combine common logic with findPendingInstanceForTask.
-func (s *Instance) findInstanceForTask(
-	ctx context.Context,
-	task *models.Task,
-	dbOwnerID uint,
-	instanceName string,
-) (*models.Instance, error) {
-	callerOwnerID := task.OwnerID
-	foundCorrectInstance := false // Renamed from identifiedInstance to avoid shadowing later
-	var correctInstance *models.Instance
-
-	// Attempt 1: GetByName
-	getInstance, err := s.repo.GetByName(ctx, dbOwnerID, instanceName)
-	if err != nil {
-		// Log error and prepare for fallback
-		errMsg := fmt.Sprintf("ℹ️ GetByName failed for instance %s (Owner: %d) during payload check: %v. Fallback List.", instanceName, dbOwnerID, err)
-		logger.Warnf("ℹ️ GetByName failed for instance %s (Owner: %d) during payload check: %v. Fallback List.", instanceName, dbOwnerID, err)
-		s.addTaskLogs(ctx, callerOwnerID, task, errMsg)
-		// Go directly to fallback check below
-	} else {
-		// GetByName succeeded, check if it's the correct task
-		if getInstance.LastTaskID == task.ID {
-			logger.Debugf("Instance %s (ID: %d) identified via GetByName for Task %d (Payload Check)", instanceName, getInstance.ID, task.ID)
-			correctInstance = getInstance // Found the correct one
-			foundCorrectInstance = true
-			// No need for fallback if found here
-		} else {
-			// GetByName found instance from wrong task, log and prepare for fallback
-			warnMsg := fmt.Sprintf("⚠️ GetByName returned instance %s (ID: %d) from wrong task (%d, expected %d) during payload check. Fallback List.",
-				instanceName, getInstance.ID, getInstance.LastTaskID, task.ID)
-			logger.Warnf("⚠️ GetByName returned instance %s (ID: %d) from wrong task (%d, expected %d) during payload check. Fallback List.", instanceName, getInstance.ID, getInstance.LastTaskID, task.ID)
-			s.addTaskLogs(ctx, callerOwnerID, task, warnMsg)
-			// Proceed to fallback check below
-		}
-	}
-
-	// Attempt 2: Fallback List (only if not found by GetByName correctly)
-	if !foundCorrectInstance {
-		logger.Debugf("Attempting fallback List search for instance %s (Owner: %d, Task: %d) for payload check", instanceName, dbOwnerID, task.ID)
-		allInstances, listErr := s.repo.List(ctx, dbOwnerID, nil)
-		if listErr != nil {
-			errMsg := fmt.Sprintf("❌ Fallback List search failed for owner %d during payload check: %v", dbOwnerID, listErr)
-			logger.Errorf("❌ Fallback List search failed for owner %d during payload check: %v", dbOwnerID, listErr)
-			s.addTaskLogs(ctx, callerOwnerID, task, errMsg)
-			return nil, fmt.Errorf("fallback List search failed for owner %d during payload check: %w", dbOwnerID, listErr)
-		}
-		// Removed else block, iterate directly
-		for i := range allInstances {
-			inst := &allInstances[i]
-			if inst.Name == instanceName && inst.LastTaskID == task.ID {
-				logger.Infof("✅ Fallback List search successful for instance %s (ID: %d, Task: %d) for payload check", instanceName, inst.ID, task.ID)
-				correctInstance = inst // Found it via fallback
-				foundCorrectInstance = true
-				break
-			}
-		}
-	}
-
-	// Final check after both attempts
-	if !foundCorrectInstance {
-		errMsg := fmt.Sprintf("❌ Failed to identify DB instance for payload update %s (Owner: %d, Task: %d).", instanceName, dbOwnerID, task.ID)
-		logger.Errorf("❌ Failed to identify DB instance for payload update %s (Owner: %d, Task: %d).", instanceName, dbOwnerID, task.ID)
-		s.addTaskLogs(ctx, callerOwnerID, task, errMsg)
-		return nil, fmt.Errorf("failed to identify DB instance for payload update %s (Owner: %d, Task: %d)", instanceName, dbOwnerID, task.ID)
-	}
-
-	return correctInstance, nil // Return the instance found by either method
-}
-
-// findActiveInstancesForTermination finds instances matching the requested names for a project,
-// excluding those already terminated. It returns a list of valid instances to terminate
-// and a list of names that were skipped (with reasons).
-func (s *Instance) findActiveInstancesForTermination(
-	ctx context.Context,
-	project *models.Project,
-	instanceNames []string,
-) ([]*models.Instance, []string, error) {
-	instancesToTerminate := make([]*models.Instance, 0)
-	notFoundOrInvalidNames := make([]string, 0)
-
-	allOwnerInstances, listErr := s.repo.List(ctx, project.OwnerID, nil)
-	if listErr != nil {
-		logger.Errorf("❌ Failed to list instances for owner %d during termination check: %v", project.OwnerID, listErr)
-		// Return error so the caller can create a failed task
-		return nil, nil, fmt.Errorf("failed to list instances for project owner %d: %w", project.OwnerID, listErr)
-	}
-
-	requestedNames := make(map[string]bool)
-	for _, name := range instanceNames {
-		requestedNames[name] = true
-	}
-	processedNames := make(map[string]bool)
-
-	for i := range allOwnerInstances {
-		inst := &allOwnerInstances[i]
-
-		if requestedNames[inst.Name] && inst.ProjectID == project.ID {
-			processedNames[inst.Name] = true
-			logger.Debugf("Checking instance found in list: Name=%s, InstanceID=%d, InstanceProjectID=%d, InstanceStatus=%d against ProjectID=%d", inst.Name, inst.ID, inst.ProjectID, inst.Status, project.ID)
-
-			if inst.Status != models.InstanceStatusTerminated {
-				instancesToTerminate = append(instancesToTerminate, inst)
-			} else {
-				notFoundOrInvalidNames = append(notFoundOrInvalidNames, fmt.Sprintf("%s (already terminated)", inst.Name))
-			}
-		}
-	}
-
-	for name := range requestedNames {
-		if !processedNames[name] {
-			notFoundOrInvalidNames = append(notFoundOrInvalidNames, fmt.Sprintf("%s (not found in project %s)", name, project.Name))
-		}
-	}
-
-	return instancesToTerminate, notFoundOrInvalidNames, nil // Return lists and nil error
-}
-
-// handleTerminationInBackground contains the logic previously in Terminate, executed async.
-func (s *Instance) handleTerminationInBackground(ctx context.Context, callerOwnerID, taskID uint, project *models.Project, instanceNames []string) {
-	// Fetch the task we just created (or should exist)
-	task, err := s.taskService.GetByID(ctx, callerOwnerID, taskID)
-	if err != nil {
-		// If we can't even get the task, something is wrong, cannot update status/logs.
-		logger.Errorf("❌ handleTerminationInBackground: Failed to get task %d: %v", taskID, err)
-		return
-	}
-
-	// Find valid instances to terminate
-	instancesToTerminate, notFoundOrInvalidNames, listErr := s.findActiveInstancesForTermination(ctx, project, instanceNames)
-	if listErr != nil {
-		// Update the task to failed status if listing failed
-		s.updateTaskError(ctx, callerOwnerID, task, listErr)
-		return
-	}
-
-	// Log skipped instances
-	if len(notFoundOrInvalidNames) > 0 {
-		logMsg := fmt.Sprintf("Skipped termination for the following names: %v", notFoundOrInvalidNames)
-		logger.Infof("Skipped termination for the following names: %v", notFoundOrInvalidNames)
-		if task != nil {
-			s.addTaskLogs(ctx, callerOwnerID, task, logMsg)
-		}
-	}
-
-	// Check if there are any valid instances to terminate
-	if len(instancesToTerminate) == 0 {
-		finalLogMsg := "No valid instances found to terminate for this request."
-		logger.Infof("No valid instances found to terminate for this request.")
-		if task != nil {
-			s.addTaskLogs(ctx, callerOwnerID, task, finalLogMsg)
-			s.updateTaskStatus(ctx, callerOwnerID, task.ID, models.TaskStatusCompleted) // Mark task as completed (no-op)
-		}
-		return
-	}
-
-	// Proceed with termination for the found valid instances
-	// s.terminate itself runs the core logic in another goroutine.
-	s.terminate(ctx, callerOwnerID, task.ID, instancesToTerminate)
-	// Note: The s.terminate function handles updating the task status upon completion/failure.
-}
-
-// Terminate handles the termination of instances for a given project name and instance names.
-func (s *Instance) Terminate(ctx context.Context, ownerID uint, projectName string, instanceNames []string) (taskName string, err error) {
->>>>>>> 8afb0f54
 	project, err := s.projectService.GetByName(ctx, ownerID, projectName)
 	if err != nil {
 		return fmt.Errorf("failed to get project: %w", err)
 	}
 
-<<<<<<< HEAD
 	// Get instances that belong to this project and match the provided names
 	instances, err := s.repo.GetByProjectIDAndInstanceNames(ctx, ownerID, project.ID, instanceNames)
 	if err != nil {
@@ -770,223 +205,6 @@
 			logger.Errorf("failed to update instance: %v", err)
 			continue
 		}
-=======
-	// Create the termination task immediately with Pending status
-	taskName = uuid.New().String()
-	task := &models.Task{
-		Name:      taskName,
-		OwnerID:   ownerID,
-		ProjectID: project.ID,
-		Status:    models.TaskStatusPending, // Start as Pending
-		Action:    models.TaskActionTerminateInstances,
-	}
-	createTaskErr := s.taskService.Create(ctx, task)
-	if createTaskErr != nil {
-		logger.Errorf("❌ Failed to create termination task: %v", createTaskErr)
-		return "", fmt.Errorf("failed to create termination task: %w", createTaskErr)
-	}
-
-	// Fetch the created task ID immediately (assuming Create doesn't return it)
-	// This is needed to pass to the background handler.
-	createdTask, getTaskErr := s.taskService.GetByName(ctx, ownerID, taskName)
-	if getTaskErr != nil {
-		// If we can't get the task ID right after creating it, we can't reliably
-		// update it later. Mark the just-created task as failed.
-		logger.Errorf("❌ Failed to get termination task %s immediately after creation: %v. Marking task as failed.", taskName, getTaskErr)
-		s.updateTaskStatus(ctx, ownerID, task.ID, models.TaskStatusFailed) // Attempt to mark as failed
-		s.addTaskLogs(ctx, ownerID, task, fmt.Sprintf("Failed to fetch task details immediately after creation: %v", getTaskErr))
-		return taskName, fmt.Errorf("failed to get created task %s: %w", taskName, getTaskErr)
-	}
-
-	// Launch the main termination logic in the background
-	go s.handleTerminationInBackground(ctx, ownerID, createdTask.ID, project, instanceNames)
-
-	// Return the task name immediately
-	logger.Infof("✅ Termination task %s created for project %s, processing in background.", taskName, projectName)
-	return taskName, nil
-}
-
-// deleteRequest represents a single instance deletion request with tracking
-type deleteRequest struct {
-	instance     *models.Instance
-	infraRequest *types.InstancesRequest
-	attempts     int
-	lastError    error
-	maxAttempts  int
-}
-
-// deletionResults tracks the overall results of the deletion operation
-type deletionResults struct {
-	successful []string
-	failed     map[string]error
-}
-
-// terminate handles the infrastructure deletion process
-func (s *Instance) terminate(ctx context.Context, callerOwnerID, taskID uint, instances []*models.Instance) {
-	// Fetch task using caller's ID
-	task, err := s.taskService.GetByID(ctx, callerOwnerID, taskID)
-	if err != nil {
-		logger.Errorf("❌ Terminate: Failed to get task details for taskID %d: %v", taskID, err)
-		return
-	}
-
-	if len(instances) == 0 {
-		// This check might be redundant due to caller checks, but safe to keep
-		s.updateTaskError(ctx, callerOwnerID, task, fmt.Errorf("no instances passed to terminate goroutine"))
-		return
-	}
-
-	// Determine the actual OwnerID for infra/DB operations
-	instanceOwnerID := instances[0].OwnerID
-
-	// Create queue of delete requests
-	queue := make([]*deleteRequest, 0, len(instances))
-	for _, instance := range instances {
-		logMsg := fmt.Sprintf("🗑️ Adding instance %s (ID: %d) to termination queue.", instance.Name, instance.ID)
-		logger.Infof("🗑️ Adding instance %s (ID: %d) to termination queue.", instance.Name, instance.ID)
-		s.addTaskLogs(ctx, callerOwnerID, task, logMsg)
-
-		infraReq := &types.InstancesRequest{
-			TaskName: task.Name,
-			Instances: []types.InstanceRequest{{
-				Name: instance.Name, Provider: instance.ProviderID,
-				Region: instance.Region, Size: instance.Size,
-			}},
-			Action: "delete", Provider: instance.ProviderID,
-		}
-		queue = append(queue, &deleteRequest{
-			instance: instance, infraRequest: infraReq, maxAttempts: 10,
-		})
-	}
-
-	results := &deletionResults{
-		successful: make([]string, 0),
-		failed:     make(map[string]error),
-	}
-
-	defaultErrorSleep := 100 * time.Millisecond
-
-	// Process queue with retries
-REQUESTLOOP:
-	for len(queue) > 0 {
-		select {
-		case <-ctx.Done():
-			for _, req := range queue {
-				results.failed[req.instance.Name] = fmt.Errorf("operation cancelled: %w", ctx.Err())
-			}
-			queue = nil
-			break REQUESTLOOP
-		default:
-		}
-
-		request := queue[0]
-		queue = queue[1:]
-
-		if request.attempts >= request.maxAttempts {
-			results.failed[request.instance.Name] = fmt.Errorf("max attempts reached (%d): %w", request.maxAttempts, request.lastError) // Use %w to wrap error
-			continue
-		}
-		request.attempts++
-
-		// Try infra deletion
-		infra, err := NewInfrastructure(request.infraRequest)
-		if err != nil {
-			request.lastError = fmt.Errorf("failed to create infrastructure client: %w", err)
-			queue = append(queue, request)
-			time.Sleep(defaultErrorSleep)
-			continue
-		}
-		_, err = infra.Execute()
-		if err != nil && (!strings.Contains(err.Error(), "404") && !strings.Contains(err.Error(), "not found")) {
-			request.lastError = fmt.Errorf("failed to delete infrastructure: %w", err)
-			queue = append(queue, request)
-			time.Sleep(defaultErrorSleep)
-			continue
-		}
-
-		// Try DB termination
-		if err := s.repo.Terminate(ctx, instanceOwnerID, request.instance.ID); err != nil {
-			request.lastError = fmt.Errorf("failed to terminate instance %d in database: %w", request.instance.ID, err)
-			queue = append(queue, request)
-			time.Sleep(defaultErrorSleep)
-			continue
-		}
-
-		// Success for this instance
-		results.successful = append(results.successful, request.instance.Name)
-		s.addTaskLogs(ctx, callerOwnerID, task, fmt.Sprintf("Instance %s (ID: %d) terminated successfully.", request.instance.Name, request.instance.ID))
-	}
-
-	// Log final results
-	if len(results.successful) > 0 {
-		logMsg := fmt.Sprintf("Successfully deleted instances: %v", results.successful)
-		logger.Infof("Successfully deleted instances: %v", results.successful)
-		s.addTaskLogs(ctx, callerOwnerID, task, logMsg)
-	}
-	if len(results.failed) > 0 {
-		logMsg := "Failed to delete instances after multiple attempts:"
-		logger.Error(logMsg)
-		s.addTaskLogs(ctx, callerOwnerID, task, logMsg)
-		for name, err := range results.failed {
-			logMsg := fmt.Sprintf("  - %s: %v", name, err)
-			logger.Error(logMsg)
-			s.addTaskLogs(ctx, callerOwnerID, task, logMsg)
-		}
-	}
-
-	// Create deletion result for API response
-	deletionResult := map[string]interface{}{
-		"status":    "completed",
-		"deleted":   results.successful,
-		"failed":    results.failed,
-		"completed": time.Now().UTC(),
-	}
-	resultJSON, err := json.Marshal(deletionResult)
-	if err != nil {
-		logger.Errorf("failed to marshal deletion result: %v", err)
-		// Don't overwrite potential failure status if marshalling fails
-		if len(results.failed) == 0 {
-			s.updateTaskError(ctx, callerOwnerID, task, fmt.Errorf("failed to marshal result: %w", err))
-		}
-		return // Exit after attempting to mark task as failed
-	}
-
-	// Update final task status and result
-	task.Result = resultJSON
-	if len(results.failed) > 0 {
-		task.Status = models.TaskStatusFailed
-		task.Error += "\nOne or more instances failed to terminate after retries."
-	} else {
-		task.Status = models.TaskStatusCompleted
-	}
-
-	if err := s.taskService.Update(ctx, callerOwnerID, task); err != nil {
-		logger.Errorf("failed to update final task status/result: %v", err)
-	}
-}
-
-// updateTaskError updates task status to Failed and appends the error message.
-func (s *Instance) updateTaskError(ctx context.Context, ownerID uint, task *models.Task, err error) {
-	if task == nil || err == nil {
-		return
-	}
-	currentTask, fetchErr := s.taskService.GetByID(ctx, ownerID, task.ID)
-	if fetchErr != nil {
-		logger.Errorf("failed to get task %d before updating error: %v", task.ID, fetchErr)
-		// Attempt to update with potentially stale task object anyway
-		task.Error += fmt.Sprintf("\n%s", err.Error())
-		task.Status = models.TaskStatusFailed
-		if updateErr := s.taskService.Update(ctx, ownerID, task); updateErr != nil {
-			logger.Errorf("failed to update task %d (stale) with error: %v", task.ID, updateErr)
-		}
-		return
-	}
-
-	currentTask.Error += fmt.Sprintf("\n%s", err.Error())
-	currentTask.Status = models.TaskStatusFailed
-	if err := s.taskService.Update(ctx, ownerID, currentTask); err != nil {
-		logger.Errorf("failed to update task %d with error: %v", currentTask.ID, err)
->>>>>>> 8afb0f54
 	}
 	return nil
 }
@@ -1014,7 +232,6 @@
 	}
 }
 
-<<<<<<< HEAD
 // GetByName retrieves an instance by name
 func (s *Instance) GetByName(ctx context.Context, ownerID uint, name string) (*models.Instance, error) {
 	return s.repo.GetByName(ctx, ownerID, name)
@@ -1033,11 +250,4 @@
 // UpdateByName updates an instance by name
 func (s *Instance) UpdateByName(ctx context.Context, ownerID uint, name string, instance models.Instance) error {
 	return s.repo.UpdateByName(ctx, ownerID, name, &instance)
-=======
-// updateTaskStatus updates the status of a task.
-func (s *Instance) updateTaskStatus(ctx context.Context, ownerID uint, taskID uint, status models.TaskStatus) {
-	if err := s.taskService.UpdateStatus(ctx, ownerID, taskID, status); err != nil {
-		logger.Errorf("failed to update task %d status to %v: %v", taskID, status, err)
-	}
->>>>>>> 8afb0f54
 }