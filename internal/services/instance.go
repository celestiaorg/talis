// Package services provides business logic implementation for the API
package services

import (
	"context"
	"encoding/json"
	"fmt"

	"github.com/google/uuid"

	"github.com/celestiaorg/talis/internal/db/models"
	"github.com/celestiaorg/talis/internal/db/repos"
	"github.com/celestiaorg/talis/internal/logger"
	"github.com/celestiaorg/talis/internal/types"
)

// Instance provides business logic for instance operations
type Instance struct {
	repo           *repos.InstanceRepository
	taskService    *Task
	projectService *Project
}

// NewInstanceService creates a new instance service instance
func NewInstanceService(repo *repos.InstanceRepository, taskService *Task, projectService *Project) *Instance {
	return &Instance{
		repo:           repo,
		taskService:    taskService,
		projectService: projectService,
	}
}

// ListInstances retrieves a paginated list of instances
func (s *Instance) ListInstances(ctx context.Context, ownerID uint, opts *models.ListOptions) ([]models.Instance, error) {
	return s.repo.List(ctx, ownerID, opts)
}

<<<<<<< HEAD
// CreateInstance creates a new task to track instance creation and starts the process.
func (s *Instance) CreateInstance(ctx context.Context, ownerID uint, projectName string, instances []types.InstanceRequest) (string, error) {
	project, err := s.projectService.GetByName(ctx, ownerID, projectName)
	if err != nil {
		return "", fmt.Errorf("failed to get project: %w", err)
	}

	logger.Debugf("🔄 Creating instances for project %s", projectName)
	logger.Debugf("🔄 Instances: %+v", instances)

	// validate the instances array is not empty
	if len(instances) == 0 {
		return "", fmt.Errorf("at least one instance is required")
	}

	// Generate TaskName internally
	taskName := uuid.New().String()
	err = s.taskService.Create(ctx, &models.Task{
		Name:      taskName,
		OwnerID:   ownerID,
		ProjectID: project.ID,
		Status:    models.TaskStatusPending,
		Action:    models.TaskActionCreateInstances,
	})
	if err != nil {
		return "", fmt.Errorf("failed to create task: %w", err)
	}

	// Re-fetch task to get the ID and use it for logging/error updates
	task, err := s.taskService.GetByName(ctx, ownerID, taskName)
	if err != nil {
		// Log error, but maybe creation can continue? Depends on whether task ID is strictly needed later.
		logger.Errorf("Failed to get task %s immediately after creation: %v", taskName, err)
		// Surface the failure on the task itself so users see the problem.
		s.updateTaskError(ctx, ownerID, &models.Task{ // safe: we know Name & OwnerID
			Name:    taskName,
			OwnerID: ownerID,
		}, fmt.Errorf("failed to fetch task after creation: %w", err))
		return "", fmt.Errorf("failed to get task %s after creation: %w", taskName, err)
	}

=======
// CreateInstance creates a new instance and a new task to track the instance creation in the DB.
func (s *Instance) CreateInstance(ctx context.Context, instances []types.InstanceRequest) error {
>>>>>>> 21dbbcfd
	instancesToCreate := make([]*models.Instance, 0, len(instances))
	tasksToCreate := make([]*models.Task, 0, len(instances))
	for _, i := range instances {
		// Validate the instance request
		if err := i.Validate(); err != nil {
			return fmt.Errorf("invalid instance request: %w", err)
		}

		// Get the project
		project, err := s.projectService.GetByName(ctx, i.OwnerID, i.ProjectName)
		if err != nil {
			return fmt.Errorf("failed to get project: %w", err)
		}

		// Sanity check that a user is not trying to create an instance for another user
		// TODO: in the future we should have authorized users for a project
		if i.OwnerID != project.OwnerID {
			return fmt.Errorf("instance owner_id does not match project owner_id")
		}

		for idx := 0; idx < i.NumberOfInstances; idx++ {
			// Create new instance request for task payload
			req := i
			// Update the name to be unique
			req.Name = fmt.Sprintf("%s-%d", i.Name, idx)

			// Marshal the request to JSON
			payload, err := json.Marshal(req)
			if err != nil {
				return fmt.Errorf("failed to marshal instance request: %w", err)
			}

			// Generate TaskName internally
			taskName := uuid.New().String()
			tasksToCreate = append(tasksToCreate, &models.Task{
				Name:      taskName,
				OwnerID:   i.OwnerID,
				ProjectID: project.ID,
				Status:    models.TaskStatusPending,
				Action:    models.TaskActionCreateInstances,
				Payload:   payload,
			})

			// Determine initial payload status
			initialPayloadStatus := models.PayloadStatusNone
			if i.PayloadPath != "" {
				initialPayloadStatus = models.PayloadStatusPendingCopy
			}

			instancesToCreate = append(instancesToCreate, &models.Instance{
				Name:          req.Name,
				OwnerID:       req.OwnerID,
				ProjectID:     project.ID,
				ProviderID:    req.Provider,
				Status:        models.InstanceStatusPending,
				Region:        req.Region,
				Size:          req.Size,
				Tags:          req.Tags,
				VolumeIDs:     []string{},
				VolumeDetails: models.VolumeDetails{},
				PayloadStatus: initialPayloadStatus,
			})
		}
	}

	// Create the instances
	if err := s.repo.CreateBatch(ctx, instancesToCreate); err != nil {
		err = fmt.Errorf("failed to add instances to database: %w", err)
<<<<<<< HEAD
		s.updateTaskError(ctx, ownerID, task, err)
		return taskName, err
	}

	s.addTaskLogs(ctx, ownerID, task, fmt.Sprintf("Created %d instances in database", len(instancesToCreate)))
	s.updateTaskStatus(ctx, ownerID, task.ID, models.TaskStatusRunning)

	// Start provisioning in background
	go s.provisionInstances(ctx, ownerID, task.ID, instances, instanceNameToOwnerID)

	return taskName, nil
}

// GetInstance retrieves an instance by ID
func (s *Instance) GetInstance(ctx context.Context, ownerID, id uint) (*models.Instance, error) {
	return s.repo.Get(ctx, ownerID, id)
}

// updateInstanceVolumes updates the volumes and volume details for an instance
func (s *Instance) updateInstanceVolumes(
	ctx context.Context,
	ownerID uint,
	instanceID uint,
	volumes []string,
) error {
	instance, err := s.repo.Get(ctx, ownerID, instanceID)
	if err != nil {
		return fmt.Errorf("failed to get instance %d for owner %d: %w", instanceID, ownerID, err)
	}
	instanceName := instance.Name

	logger.Debugf("🔄 Converting volume details for instance %s (ID: %d)", instanceName, instanceID)
	logger.Debugf("📥 Input data:")
	logger.Debugf("  - Volumes: %v", volumes)

	logger.Debugf("📦 Preparing to update instance %s", instanceName)
	logger.Debugf("📝 Data to update:")
	logger.Debugf("  - Volumes: %#v", volumes)

	// Create update instance with only the fields we want to update
	updateData := &models.Instance{
		Volumes: volumes,
	}

	logger.Debugf("📦 Preparing to update volumes for instance %s (ID: %d): Volumes=%#v", instanceName, instanceID, volumes)
	err = s.repo.UpdateByID(ctx, ownerID, instanceID, updateData)
	if err != nil {
		err = fmt.Errorf("failed to update instance %s (ID: %d) volumes: %w", instanceName, instanceID, err)
		logger.Errorf("❌ Failed to update instance %s (ID: %d) volumes: %v", instanceName, instanceID, err)
		return err
	}

	return nil
}

// findPendingInstanceForTask attempts to find the unique database instance record
// corresponding to a given instance name for a specific task, ensuring it's in Pending state.
// It uses GetByName first and falls back to listing all instances for the owner if necessary.
func (s *Instance) findPendingInstanceForTask(
	ctx context.Context,
	task *models.Task,
	dbOwnerID uint,
	instanceName string,
) (*models.Instance, error) {
	var identifiedInstance *models.Instance
	foundCorrectInstance := false
	callerOwnerID := task.OwnerID // Owner who initiated the task

	// Attempt 1: GetByName
	getInstance, err := s.repo.GetByName(ctx, dbOwnerID, instanceName)
	if err == nil {
		if getInstance.LastTaskID == task.ID && getInstance.Status == models.InstanceStatusPending {
			identifiedInstance = getInstance
			foundCorrectInstance = true
			logger.Debugf("Instance %s (ID: %d) identified via GetByName for Task %d", instanceName, identifiedInstance.ID, task.ID)
		} else {
			warnMsg := fmt.Sprintf("⚠️ GetByName returned instance %s (ID: %d) with wrong state (TaskID: %d/%d, Status: %d/%d). Attempting fallback List.",
				instanceName, getInstance.ID, getInstance.LastTaskID, task.ID, getInstance.Status, models.InstanceStatusPending)
			logger.Warnf("⚠️ GetByName returned instance %s (ID: %d) with wrong state (TaskID: %d/%d, Status: %d/%d). Attempting fallback List.", instanceName, getInstance.ID, getInstance.LastTaskID, task.ID, getInstance.Status, models.InstanceStatusPending)
			s.addTaskLogs(ctx, callerOwnerID, task, warnMsg)
		}
	} else {
		errMsg := fmt.Sprintf("ℹ️ GetByName failed for instance %s (Owner: %d): %v. Will attempt fallback List.", instanceName, dbOwnerID, err)
		logger.Warnf("ℹ️ GetByName failed for instance %s (Owner: %d): %v. Will attempt fallback List.", instanceName, dbOwnerID, err)
		s.addTaskLogs(ctx, callerOwnerID, task, errMsg)
	}

	// Attempt 2: Fallback List
	if !foundCorrectInstance {
		logger.Debugf("Attempting fallback List search for instance %s (Owner: %d, Task: %d)", instanceName, dbOwnerID, task.ID)
		allInstances, listErr := s.repo.List(ctx, dbOwnerID, nil)
		if listErr != nil {
			errMsg := fmt.Sprintf("❌ Fallback List search failed for owner %d: %v", dbOwnerID, listErr)
			logger.Errorf("❌ Fallback List search failed for owner %d: %v", dbOwnerID, listErr)
			s.addTaskLogs(ctx, callerOwnerID, task, errMsg)
			return nil, fmt.Errorf("fallback List search failed for owner %d: %w", dbOwnerID, listErr)
		}
		for i := range allInstances {
			inst := &allInstances[i]
			if inst.Name == instanceName && inst.LastTaskID == task.ID && inst.Status == models.InstanceStatusPending {
				identifiedInstance = inst
				foundCorrectInstance = true
				logger.Infof("✅ Fallback List search successful for instance %s (ID: %d, Task: %d)", instanceName, identifiedInstance.ID, task.ID)
				break
			}
		}
	}

	if !foundCorrectInstance {
		errMsg := fmt.Sprintf("❌ Failed to identify unique pending DB instance for provisioned resource %s (Owner: %d, Task: %d).",
			instanceName, dbOwnerID, task.ID)
		logger.Errorf("❌ Failed to identify unique pending DB instance for provisioned resource %s (Owner: %d, Task: %d).", instanceName, dbOwnerID, task.ID)
		s.addTaskLogs(ctx, callerOwnerID, task, errMsg)
		return nil, fmt.Errorf("failed to identify unique pending DB instance for provisioned resource %s (Owner: %d, Task: %d)", instanceName, dbOwnerID, task.ID)
	}

	return identifiedInstance, nil
}

// provisionInstances handles the background process of provisioning infrastructure,
// updating instance details (volumes, IP, status), and running optional provisioning.
func (s *Instance) provisionInstances(
	ctx context.Context,
	callerOwnerID, taskID uint,
	instancesReq []types.InstanceRequest,
	instanceNameToOwnerID map[string]uint,
) {
	// Fetch the task using the caller's ID
	task, err := s.taskService.GetByID(ctx, callerOwnerID, taskID)
	if err != nil {
		logger.Errorf("❌ Provisioning: Failed to get task details for taskID %d: %v", taskID, err)
		// Cannot update task status without task object
		return
	}

	// Create infrastructure client (assuming all instances in request use the same provider)
	if len(instancesReq) == 0 {
		s.updateTaskError(ctx, callerOwnerID, task, fmt.Errorf("no instance requests provided"))
		return
	}
	infraReq := &types.InstancesRequest{
		TaskName:        task.Name,
		Instances:       instancesReq,
		Action:          "create",
		Provider:        instancesReq[0].Provider,
		HypervisorID:    instancesReq[0].HypervisorID,
		HypervisorGroup: instancesReq[0].HypervisorGroup,
	}
	infra, err := NewInfrastructure(infraReq)
	if err != nil {
		err = fmt.Errorf("failed to create infrastructure client: %w", err)
		s.updateTaskError(ctx, callerOwnerID, task, err)
		return
	}

	// Execute infrastructure creation
	result, err := infra.Execute(ctx, instancesReq)
	if err != nil {
		err = fmt.Errorf("failed to create infrastructure: %w", err)
		s.updateTaskError(ctx, callerOwnerID, task, err)
		return
	}
	pInstances, ok := result.([]types.InstanceInfo)
	if !ok {
		err = fmt.Errorf("invalid result type from infrastructure execution: %T", result)
		s.updateTaskError(ctx, callerOwnerID, task, err)
		return
	}
	logger.Debugf("📝 Infrastructure creation successful, received %d instance info objects.", len(pInstances))

	// --- Update DB for each provisioned instance ---
	anyUpdateFailed := false
	for _, pInstance := range pInstances {
		logger.Debugf("🔄 Processing update for provisioned instance %s", pInstance.Name)

		dbOwnerID, ok := instanceNameToOwnerID[pInstance.Name]
		if !ok {
			errMsg := fmt.Sprintf("❌ Internal error: Owner ID not found in map for instance name %s. Skipping.", pInstance.Name)
			logger.Error(errMsg)
			s.addTaskLogs(ctx, callerOwnerID, task, errMsg)
			anyUpdateFailed = true
			continue
		}

		// Find the correct DB record corresponding to this provisioned instance and task
		dbInstance, err := s.findPendingInstanceForTask(ctx, task, dbOwnerID, pInstance.Name)
		if err != nil {
			// Error already logged by helper
			anyUpdateFailed = true
			continue
		}
		logger.Debugf("  - Matched DB Instance ID: %d for %s", dbInstance.ID, pInstance.Name)

		// Update Volumes if provided by infrastructure result
		if len(pInstance.Volumes) > 0 {
			if err := s.updateInstanceVolumes(ctx, dbOwnerID, dbInstance.ID, pInstance.Volumes); err != nil {
				errMsg := fmt.Sprintf("❌ Failed to update volumes for instance %s (ID: %d): %v", pInstance.Name, dbInstance.ID, err)
				logger.Errorf("❌ Failed to update volumes for instance %s (ID: %d): %v", pInstance.Name, dbInstance.ID, err)
				s.addTaskLogs(ctx, callerOwnerID, task, errMsg)
				anyUpdateFailed = true
				// Consider whether to continue updating IP/Status if volume update fails
				// For now, let's continue
			} else {
				logMsg := fmt.Sprintf("Updated volumes for instance %s (ID: %d)", pInstance.Name, dbInstance.ID)
				logger.Debugf("✅ Updated volumes for instance %s (ID: %d)", pInstance.Name, dbInstance.ID)
				s.addTaskLogs(ctx, callerOwnerID, task, logMsg)
			}
		}

		// Update IP and Status
		// Re-fetch required after potential volume update to avoid stale data
		instanceToUpdate, err := s.repo.Get(ctx, dbOwnerID, dbInstance.ID)
=======
		// TODO: https://github.com/celestiaorg/talis/issues/246
		return err
	}

	// Update the task payload with the instance ID
	for idx, instance := range instancesToCreate {
		// unmarshal the corresponding task payload
		var taskPayload types.InstanceRequest
		err := json.Unmarshal(tasksToCreate[idx].Payload, &taskPayload)
>>>>>>> 21dbbcfd
		if err != nil {
			return fmt.Errorf("failed to unmarshal task payload: %w", err)
		}
		taskPayload.InstanceID = instance.ID

		// marshal the updated task payload
		updatedPayload, err := json.Marshal(taskPayload)
		if err != nil {
			return fmt.Errorf("failed to marshal task payload: %w", err)
		}
		tasksToCreate[idx].Payload = updatedPayload
	}

	// Create the tasks
	if err := s.taskService.CreateBatch(ctx, tasksToCreate); err != nil {
		err = fmt.Errorf("failed to add tasks to database: %w", err)
		return err
	}

	return nil
}

// GetInstance retrieves an instance by ID
func (s *Instance) GetInstance(ctx context.Context, ownerID, id uint) (*models.Instance, error) {
	return s.repo.Get(ctx, ownerID, id)
}

// MarkAsTerminated marks an instance as terminated
func (s *Instance) MarkAsTerminated(ctx context.Context, ownerID, instanceID uint) error {
	return s.repo.Terminate(ctx, ownerID, instanceID)
}

// Terminate handles the termination of instances for a given project name and instance names.
func (s *Instance) Terminate(ctx context.Context, ownerID uint, projectName string, instanceNames []string) error {
	// First verify the project exists and belongs to the owner
	project, err := s.projectService.GetByName(ctx, ownerID, projectName)
	if err != nil {
		return fmt.Errorf("failed to get project: %w", err)
	}

	// Get instances that belong to this project and match the provided names
	instances, err := s.repo.GetByProjectIDAndInstanceNames(ctx, ownerID, project.ID, instanceNames)
	if err != nil {
		return fmt.Errorf("failed to get instances: %w", err)
	}
	// Verify we found all requested instances
	if len(instances) == 0 {
		logger.Infof("No active instances found with the specified names for project '%s', request is a no-op", projectName)
		return nil
	}
	if len(instances) != len(instanceNames) {
		// Some instances were not found, log which ones
		foundNames := make(map[string]bool)
		for _, instance := range instances {
			foundNames[instance.Name] = true
		}
		var missingNames []string
		for _, name := range instanceNames {
			if !foundNames[name] {
				missingNames = append(missingNames, name)
			}
		}
		logMsg := fmt.Sprintf("Some instances were not found or are already deleted for project '%s': %v", projectName, missingNames)
		logger.Infof("%s", logMsg)
	}

	for _, instance := range instances {
<<<<<<< HEAD
		logMsg := fmt.Sprintf("🗑️ Adding instance %s (ID: %d) to termination queue.", instance.Name, instance.ID)
		logger.Infof("🗑️ Adding instance %s (ID: %d) to termination queue.", instance.Name, instance.ID)
		s.addTaskLogs(ctx, callerOwnerID, task, logMsg)

		infraReq := &types.InstancesRequest{
			TaskName: task.Name,
			Instances: []types.InstanceRequest{{
				Name:     instance.Name,
				Provider: instance.ProviderID,
				Region:   instance.Region,
				Size:     instance.Size,
			}},
			Action:   "delete",
			Provider: instance.ProviderID,
		}
		queue = append(queue, &deleteRequest{
			instance:     instance,
			infraRequest: infraReq,
			maxAttempts:  10,
=======
		// Create a termination task for the instance
		taskName := uuid.New().String()
		taskPayload, err := json.Marshal(types.DeleteInstanceRequest{
			InstanceID: instance.ID,
>>>>>>> 21dbbcfd
		})
		if err != nil {
<<<<<<< HEAD
			request.lastError = fmt.Errorf("failed to create infrastructure client: %w", err)
			queue = append(queue, request)
			time.Sleep(defaultErrorSleep)
			continue
		}
		_, err = infra.Execute(ctx, request.infraRequest.Instances)
		if err != nil && (!strings.Contains(err.Error(), "404") && !strings.Contains(err.Error(), "not found")) {
			request.lastError = fmt.Errorf("failed to delete infrastructure: %w", err)
			queue = append(queue, request)
			time.Sleep(defaultErrorSleep)
			continue
		}

		// Try DB termination
		if err := s.repo.Terminate(ctx, instanceOwnerID, request.instance.ID); err != nil {
			request.lastError = fmt.Errorf("failed to terminate instance %d in database: %w", request.instance.ID, err)
			queue = append(queue, request)
			time.Sleep(defaultErrorSleep)
			continue
		}

		// Success for this instance
		results.successful = append(results.successful, request.instance.Name)
		s.addTaskLogs(ctx, callerOwnerID, task, fmt.Sprintf("Instance %s (ID: %d) terminated successfully.", request.instance.Name, request.instance.ID))
	}

	// Log final results
	if len(results.successful) > 0 {
		logMsg := fmt.Sprintf("Successfully deleted instances: %v", results.successful)
		logger.Infof("Successfully deleted instances: %v", results.successful)
		s.addTaskLogs(ctx, callerOwnerID, task, logMsg)
	}
	if len(results.failed) > 0 {
		logMsg := "Failed to delete instances after multiple attempts:"
		logger.Error(logMsg)
		s.addTaskLogs(ctx, callerOwnerID, task, logMsg)
		for name, err := range results.failed {
			logMsg := fmt.Sprintf("  - %s: %v", name, err)
			logger.Error(logMsg)
			s.addTaskLogs(ctx, callerOwnerID, task, logMsg)
		}
	}

	// Create deletion result for API response
	deletionResult := map[string]interface{}{
		"status":    "completed",
		"deleted":   results.successful,
		"failed":    results.failed,
		"completed": time.Now().UTC(),
	}
	resultJSON, err := json.Marshal(deletionResult)
	if err != nil {
		logger.Errorf("failed to marshal deletion result: %v", err)
		// Don't overwrite potential failure status if marshalling fails
		if len(results.failed) == 0 {
			s.updateTaskError(ctx, callerOwnerID, task, fmt.Errorf("failed to marshal result: %w", err))
		}
		return // Exit after attempting to mark task as failed
	}

	// Update final task status and result
	task.Result = resultJSON
	if len(results.failed) > 0 {
		task.Status = models.TaskStatusFailed
		task.Error += "\nOne or more instances failed to terminate after retries."
	} else {
		task.Status = models.TaskStatusCompleted
	}

	if err := s.taskService.Update(ctx, callerOwnerID, task); err != nil {
		logger.Errorf("failed to update final task status/result: %v", err)
	}
}

// updateTaskError updates task status to Failed and appends the error message.
func (s *Instance) updateTaskError(ctx context.Context, ownerID uint, task *models.Task, err error) {
	if task == nil || err == nil {
		return
	}
	currentTask, fetchErr := s.taskService.GetByID(ctx, ownerID, task.ID)
	if fetchErr != nil {
		logger.Errorf("failed to get task %d before updating error: %v", task.ID, fetchErr)
		// Attempt to update with potentially stale task object anyway
		task.Error += fmt.Sprintf("\n%s", err.Error())
		task.Status = models.TaskStatusFailed
		if updateErr := s.taskService.Update(ctx, ownerID, task); updateErr != nil {
			logger.Errorf("failed to update task %d (stale) with error: %v", task.ID, updateErr)
=======
			return fmt.Errorf("failed to marshal task payload: %w", err)
		}
		err = s.taskService.Create(ctx, &models.Task{
			Name:      taskName,
			OwnerID:   ownerID,
			ProjectID: project.ID,
			Status:    models.TaskStatusPending,
			Action:    models.TaskActionTerminateInstances,
			Payload:   taskPayload,
		})
		if err != nil {
			return fmt.Errorf("failed to create task: %w", err)
>>>>>>> 21dbbcfd
		}
	}
	return nil
}

// addTaskLogs appends logs to the task record.
func (s *Instance) addTaskLogs(ctx context.Context, ownerID uint, task *models.Task, logs string) {
	if task == nil {
		logger.Warnf("Attempted to add logs to a nil task: %s", logs)
		return
	}
	currentTask, err := s.taskService.GetByID(ctx, ownerID, task.ID)
	if err != nil {
		logger.Errorf("failed to get task %d before adding logs: %v", task.ID, err)
		// Attempt to update with potentially stale task object anyway
		task.Logs += fmt.Sprintf("\n%s", logs)
		if updateErr := s.taskService.Update(ctx, ownerID, task); updateErr != nil {
			logger.Errorf("failed to update task %d with new logs: %v", task.ID, updateErr)
		}
		return
	}

	currentTask.Logs += fmt.Sprintf("\n%s", logs)
	if err := s.taskService.Update(ctx, ownerID, currentTask); err != nil {
		logger.Errorf("failed to update task %d with new logs: %v", task.ID, err)
	}
}

// GetByName retrieves an instance by name
func (s *Instance) GetByName(ctx context.Context, ownerID uint, name string) (*models.Instance, error) {
	return s.repo.GetByName(ctx, ownerID, name)
}

// GetByID retrieves an instance by ID
func (s *Instance) GetByID(ctx context.Context, ownerID uint, instanceID uint) (*models.Instance, error) {
	return s.repo.GetByID(ctx, ownerID, instanceID)
}

// GetByProjectIDAndInstanceNames retrieves instances by project ID and instance names
func (s *Instance) GetByProjectIDAndInstanceNames(ctx context.Context, ownerID uint, projectID uint, names []string) ([]models.Instance, error) {
	return s.repo.GetByProjectIDAndInstanceNames(ctx, ownerID, projectID, names)
}

// UpdateByName updates an instance by name
func (s *Instance) UpdateByName(ctx context.Context, ownerID uint, name string, instance *models.Instance) error {
	return s.repo.UpdateByName(ctx, ownerID, name, instance)
}

// UpdateByID updates an instance by ID
func (s *Instance) UpdateByID(ctx context.Context, ownerID uint, instanceID uint, instance *models.Instance) error {
	return s.repo.UpdateByID(ctx, ownerID, instanceID, instance)
}<|MERGE_RESOLUTION|>--- conflicted
+++ resolved
@@ -35,52 +35,8 @@
 	return s.repo.List(ctx, ownerID, opts)
 }
 
-<<<<<<< HEAD
-// CreateInstance creates a new task to track instance creation and starts the process.
-func (s *Instance) CreateInstance(ctx context.Context, ownerID uint, projectName string, instances []types.InstanceRequest) (string, error) {
-	project, err := s.projectService.GetByName(ctx, ownerID, projectName)
-	if err != nil {
-		return "", fmt.Errorf("failed to get project: %w", err)
-	}
-
-	logger.Debugf("🔄 Creating instances for project %s", projectName)
-	logger.Debugf("🔄 Instances: %+v", instances)
-
-	// validate the instances array is not empty
-	if len(instances) == 0 {
-		return "", fmt.Errorf("at least one instance is required")
-	}
-
-	// Generate TaskName internally
-	taskName := uuid.New().String()
-	err = s.taskService.Create(ctx, &models.Task{
-		Name:      taskName,
-		OwnerID:   ownerID,
-		ProjectID: project.ID,
-		Status:    models.TaskStatusPending,
-		Action:    models.TaskActionCreateInstances,
-	})
-	if err != nil {
-		return "", fmt.Errorf("failed to create task: %w", err)
-	}
-
-	// Re-fetch task to get the ID and use it for logging/error updates
-	task, err := s.taskService.GetByName(ctx, ownerID, taskName)
-	if err != nil {
-		// Log error, but maybe creation can continue? Depends on whether task ID is strictly needed later.
-		logger.Errorf("Failed to get task %s immediately after creation: %v", taskName, err)
-		// Surface the failure on the task itself so users see the problem.
-		s.updateTaskError(ctx, ownerID, &models.Task{ // safe: we know Name & OwnerID
-			Name:    taskName,
-			OwnerID: ownerID,
-		}, fmt.Errorf("failed to fetch task after creation: %w", err))
-		return "", fmt.Errorf("failed to get task %s after creation: %w", taskName, err)
-	}
-
-=======
 // CreateInstance creates a new instance and a new task to track the instance creation in the DB.
 func (s *Instance) CreateInstance(ctx context.Context, instances []types.InstanceRequest) error {
->>>>>>> 21dbbcfd
 	instancesToCreate := make([]*models.Instance, 0, len(instances))
 	tasksToCreate := make([]*models.Task, 0, len(instances))
 	for _, i := range instances {
@@ -149,220 +105,6 @@
 	// Create the instances
 	if err := s.repo.CreateBatch(ctx, instancesToCreate); err != nil {
 		err = fmt.Errorf("failed to add instances to database: %w", err)
-<<<<<<< HEAD
-		s.updateTaskError(ctx, ownerID, task, err)
-		return taskName, err
-	}
-
-	s.addTaskLogs(ctx, ownerID, task, fmt.Sprintf("Created %d instances in database", len(instancesToCreate)))
-	s.updateTaskStatus(ctx, ownerID, task.ID, models.TaskStatusRunning)
-
-	// Start provisioning in background
-	go s.provisionInstances(ctx, ownerID, task.ID, instances, instanceNameToOwnerID)
-
-	return taskName, nil
-}
-
-// GetInstance retrieves an instance by ID
-func (s *Instance) GetInstance(ctx context.Context, ownerID, id uint) (*models.Instance, error) {
-	return s.repo.Get(ctx, ownerID, id)
-}
-
-// updateInstanceVolumes updates the volumes and volume details for an instance
-func (s *Instance) updateInstanceVolumes(
-	ctx context.Context,
-	ownerID uint,
-	instanceID uint,
-	volumes []string,
-) error {
-	instance, err := s.repo.Get(ctx, ownerID, instanceID)
-	if err != nil {
-		return fmt.Errorf("failed to get instance %d for owner %d: %w", instanceID, ownerID, err)
-	}
-	instanceName := instance.Name
-
-	logger.Debugf("🔄 Converting volume details for instance %s (ID: %d)", instanceName, instanceID)
-	logger.Debugf("📥 Input data:")
-	logger.Debugf("  - Volumes: %v", volumes)
-
-	logger.Debugf("📦 Preparing to update instance %s", instanceName)
-	logger.Debugf("📝 Data to update:")
-	logger.Debugf("  - Volumes: %#v", volumes)
-
-	// Create update instance with only the fields we want to update
-	updateData := &models.Instance{
-		Volumes: volumes,
-	}
-
-	logger.Debugf("📦 Preparing to update volumes for instance %s (ID: %d): Volumes=%#v", instanceName, instanceID, volumes)
-	err = s.repo.UpdateByID(ctx, ownerID, instanceID, updateData)
-	if err != nil {
-		err = fmt.Errorf("failed to update instance %s (ID: %d) volumes: %w", instanceName, instanceID, err)
-		logger.Errorf("❌ Failed to update instance %s (ID: %d) volumes: %v", instanceName, instanceID, err)
-		return err
-	}
-
-	return nil
-}
-
-// findPendingInstanceForTask attempts to find the unique database instance record
-// corresponding to a given instance name for a specific task, ensuring it's in Pending state.
-// It uses GetByName first and falls back to listing all instances for the owner if necessary.
-func (s *Instance) findPendingInstanceForTask(
-	ctx context.Context,
-	task *models.Task,
-	dbOwnerID uint,
-	instanceName string,
-) (*models.Instance, error) {
-	var identifiedInstance *models.Instance
-	foundCorrectInstance := false
-	callerOwnerID := task.OwnerID // Owner who initiated the task
-
-	// Attempt 1: GetByName
-	getInstance, err := s.repo.GetByName(ctx, dbOwnerID, instanceName)
-	if err == nil {
-		if getInstance.LastTaskID == task.ID && getInstance.Status == models.InstanceStatusPending {
-			identifiedInstance = getInstance
-			foundCorrectInstance = true
-			logger.Debugf("Instance %s (ID: %d) identified via GetByName for Task %d", instanceName, identifiedInstance.ID, task.ID)
-		} else {
-			warnMsg := fmt.Sprintf("⚠️ GetByName returned instance %s (ID: %d) with wrong state (TaskID: %d/%d, Status: %d/%d). Attempting fallback List.",
-				instanceName, getInstance.ID, getInstance.LastTaskID, task.ID, getInstance.Status, models.InstanceStatusPending)
-			logger.Warnf("⚠️ GetByName returned instance %s (ID: %d) with wrong state (TaskID: %d/%d, Status: %d/%d). Attempting fallback List.", instanceName, getInstance.ID, getInstance.LastTaskID, task.ID, getInstance.Status, models.InstanceStatusPending)
-			s.addTaskLogs(ctx, callerOwnerID, task, warnMsg)
-		}
-	} else {
-		errMsg := fmt.Sprintf("ℹ️ GetByName failed for instance %s (Owner: %d): %v. Will attempt fallback List.", instanceName, dbOwnerID, err)
-		logger.Warnf("ℹ️ GetByName failed for instance %s (Owner: %d): %v. Will attempt fallback List.", instanceName, dbOwnerID, err)
-		s.addTaskLogs(ctx, callerOwnerID, task, errMsg)
-	}
-
-	// Attempt 2: Fallback List
-	if !foundCorrectInstance {
-		logger.Debugf("Attempting fallback List search for instance %s (Owner: %d, Task: %d)", instanceName, dbOwnerID, task.ID)
-		allInstances, listErr := s.repo.List(ctx, dbOwnerID, nil)
-		if listErr != nil {
-			errMsg := fmt.Sprintf("❌ Fallback List search failed for owner %d: %v", dbOwnerID, listErr)
-			logger.Errorf("❌ Fallback List search failed for owner %d: %v", dbOwnerID, listErr)
-			s.addTaskLogs(ctx, callerOwnerID, task, errMsg)
-			return nil, fmt.Errorf("fallback List search failed for owner %d: %w", dbOwnerID, listErr)
-		}
-		for i := range allInstances {
-			inst := &allInstances[i]
-			if inst.Name == instanceName && inst.LastTaskID == task.ID && inst.Status == models.InstanceStatusPending {
-				identifiedInstance = inst
-				foundCorrectInstance = true
-				logger.Infof("✅ Fallback List search successful for instance %s (ID: %d, Task: %d)", instanceName, identifiedInstance.ID, task.ID)
-				break
-			}
-		}
-	}
-
-	if !foundCorrectInstance {
-		errMsg := fmt.Sprintf("❌ Failed to identify unique pending DB instance for provisioned resource %s (Owner: %d, Task: %d).",
-			instanceName, dbOwnerID, task.ID)
-		logger.Errorf("❌ Failed to identify unique pending DB instance for provisioned resource %s (Owner: %d, Task: %d).", instanceName, dbOwnerID, task.ID)
-		s.addTaskLogs(ctx, callerOwnerID, task, errMsg)
-		return nil, fmt.Errorf("failed to identify unique pending DB instance for provisioned resource %s (Owner: %d, Task: %d)", instanceName, dbOwnerID, task.ID)
-	}
-
-	return identifiedInstance, nil
-}
-
-// provisionInstances handles the background process of provisioning infrastructure,
-// updating instance details (volumes, IP, status), and running optional provisioning.
-func (s *Instance) provisionInstances(
-	ctx context.Context,
-	callerOwnerID, taskID uint,
-	instancesReq []types.InstanceRequest,
-	instanceNameToOwnerID map[string]uint,
-) {
-	// Fetch the task using the caller's ID
-	task, err := s.taskService.GetByID(ctx, callerOwnerID, taskID)
-	if err != nil {
-		logger.Errorf("❌ Provisioning: Failed to get task details for taskID %d: %v", taskID, err)
-		// Cannot update task status without task object
-		return
-	}
-
-	// Create infrastructure client (assuming all instances in request use the same provider)
-	if len(instancesReq) == 0 {
-		s.updateTaskError(ctx, callerOwnerID, task, fmt.Errorf("no instance requests provided"))
-		return
-	}
-	infraReq := &types.InstancesRequest{
-		TaskName:        task.Name,
-		Instances:       instancesReq,
-		Action:          "create",
-		Provider:        instancesReq[0].Provider,
-		HypervisorID:    instancesReq[0].HypervisorID,
-		HypervisorGroup: instancesReq[0].HypervisorGroup,
-	}
-	infra, err := NewInfrastructure(infraReq)
-	if err != nil {
-		err = fmt.Errorf("failed to create infrastructure client: %w", err)
-		s.updateTaskError(ctx, callerOwnerID, task, err)
-		return
-	}
-
-	// Execute infrastructure creation
-	result, err := infra.Execute(ctx, instancesReq)
-	if err != nil {
-		err = fmt.Errorf("failed to create infrastructure: %w", err)
-		s.updateTaskError(ctx, callerOwnerID, task, err)
-		return
-	}
-	pInstances, ok := result.([]types.InstanceInfo)
-	if !ok {
-		err = fmt.Errorf("invalid result type from infrastructure execution: %T", result)
-		s.updateTaskError(ctx, callerOwnerID, task, err)
-		return
-	}
-	logger.Debugf("📝 Infrastructure creation successful, received %d instance info objects.", len(pInstances))
-
-	// --- Update DB for each provisioned instance ---
-	anyUpdateFailed := false
-	for _, pInstance := range pInstances {
-		logger.Debugf("🔄 Processing update for provisioned instance %s", pInstance.Name)
-
-		dbOwnerID, ok := instanceNameToOwnerID[pInstance.Name]
-		if !ok {
-			errMsg := fmt.Sprintf("❌ Internal error: Owner ID not found in map for instance name %s. Skipping.", pInstance.Name)
-			logger.Error(errMsg)
-			s.addTaskLogs(ctx, callerOwnerID, task, errMsg)
-			anyUpdateFailed = true
-			continue
-		}
-
-		// Find the correct DB record corresponding to this provisioned instance and task
-		dbInstance, err := s.findPendingInstanceForTask(ctx, task, dbOwnerID, pInstance.Name)
-		if err != nil {
-			// Error already logged by helper
-			anyUpdateFailed = true
-			continue
-		}
-		logger.Debugf("  - Matched DB Instance ID: %d for %s", dbInstance.ID, pInstance.Name)
-
-		// Update Volumes if provided by infrastructure result
-		if len(pInstance.Volumes) > 0 {
-			if err := s.updateInstanceVolumes(ctx, dbOwnerID, dbInstance.ID, pInstance.Volumes); err != nil {
-				errMsg := fmt.Sprintf("❌ Failed to update volumes for instance %s (ID: %d): %v", pInstance.Name, dbInstance.ID, err)
-				logger.Errorf("❌ Failed to update volumes for instance %s (ID: %d): %v", pInstance.Name, dbInstance.ID, err)
-				s.addTaskLogs(ctx, callerOwnerID, task, errMsg)
-				anyUpdateFailed = true
-				// Consider whether to continue updating IP/Status if volume update fails
-				// For now, let's continue
-			} else {
-				logMsg := fmt.Sprintf("Updated volumes for instance %s (ID: %d)", pInstance.Name, dbInstance.ID)
-				logger.Debugf("✅ Updated volumes for instance %s (ID: %d)", pInstance.Name, dbInstance.ID)
-				s.addTaskLogs(ctx, callerOwnerID, task, logMsg)
-			}
-		}
-
-		// Update IP and Status
-		// Re-fetch required after potential volume update to avoid stale data
-		instanceToUpdate, err := s.repo.Get(ctx, dbOwnerID, dbInstance.ID)
-=======
 		// TODO: https://github.com/celestiaorg/talis/issues/246
 		return err
 	}
@@ -372,7 +114,6 @@
 		// unmarshal the corresponding task payload
 		var taskPayload types.InstanceRequest
 		err := json.Unmarshal(tasksToCreate[idx].Payload, &taskPayload)
->>>>>>> 21dbbcfd
 		if err != nil {
 			return fmt.Errorf("failed to unmarshal task payload: %w", err)
 		}
@@ -440,123 +181,12 @@
 	}
 
 	for _, instance := range instances {
-<<<<<<< HEAD
-		logMsg := fmt.Sprintf("🗑️ Adding instance %s (ID: %d) to termination queue.", instance.Name, instance.ID)
-		logger.Infof("🗑️ Adding instance %s (ID: %d) to termination queue.", instance.Name, instance.ID)
-		s.addTaskLogs(ctx, callerOwnerID, task, logMsg)
-
-		infraReq := &types.InstancesRequest{
-			TaskName: task.Name,
-			Instances: []types.InstanceRequest{{
-				Name:     instance.Name,
-				Provider: instance.ProviderID,
-				Region:   instance.Region,
-				Size:     instance.Size,
-			}},
-			Action:   "delete",
-			Provider: instance.ProviderID,
-		}
-		queue = append(queue, &deleteRequest{
-			instance:     instance,
-			infraRequest: infraReq,
-			maxAttempts:  10,
-=======
 		// Create a termination task for the instance
 		taskName := uuid.New().String()
 		taskPayload, err := json.Marshal(types.DeleteInstanceRequest{
 			InstanceID: instance.ID,
->>>>>>> 21dbbcfd
 		})
 		if err != nil {
-<<<<<<< HEAD
-			request.lastError = fmt.Errorf("failed to create infrastructure client: %w", err)
-			queue = append(queue, request)
-			time.Sleep(defaultErrorSleep)
-			continue
-		}
-		_, err = infra.Execute(ctx, request.infraRequest.Instances)
-		if err != nil && (!strings.Contains(err.Error(), "404") && !strings.Contains(err.Error(), "not found")) {
-			request.lastError = fmt.Errorf("failed to delete infrastructure: %w", err)
-			queue = append(queue, request)
-			time.Sleep(defaultErrorSleep)
-			continue
-		}
-
-		// Try DB termination
-		if err := s.repo.Terminate(ctx, instanceOwnerID, request.instance.ID); err != nil {
-			request.lastError = fmt.Errorf("failed to terminate instance %d in database: %w", request.instance.ID, err)
-			queue = append(queue, request)
-			time.Sleep(defaultErrorSleep)
-			continue
-		}
-
-		// Success for this instance
-		results.successful = append(results.successful, request.instance.Name)
-		s.addTaskLogs(ctx, callerOwnerID, task, fmt.Sprintf("Instance %s (ID: %d) terminated successfully.", request.instance.Name, request.instance.ID))
-	}
-
-	// Log final results
-	if len(results.successful) > 0 {
-		logMsg := fmt.Sprintf("Successfully deleted instances: %v", results.successful)
-		logger.Infof("Successfully deleted instances: %v", results.successful)
-		s.addTaskLogs(ctx, callerOwnerID, task, logMsg)
-	}
-	if len(results.failed) > 0 {
-		logMsg := "Failed to delete instances after multiple attempts:"
-		logger.Error(logMsg)
-		s.addTaskLogs(ctx, callerOwnerID, task, logMsg)
-		for name, err := range results.failed {
-			logMsg := fmt.Sprintf("  - %s: %v", name, err)
-			logger.Error(logMsg)
-			s.addTaskLogs(ctx, callerOwnerID, task, logMsg)
-		}
-	}
-
-	// Create deletion result for API response
-	deletionResult := map[string]interface{}{
-		"status":    "completed",
-		"deleted":   results.successful,
-		"failed":    results.failed,
-		"completed": time.Now().UTC(),
-	}
-	resultJSON, err := json.Marshal(deletionResult)
-	if err != nil {
-		logger.Errorf("failed to marshal deletion result: %v", err)
-		// Don't overwrite potential failure status if marshalling fails
-		if len(results.failed) == 0 {
-			s.updateTaskError(ctx, callerOwnerID, task, fmt.Errorf("failed to marshal result: %w", err))
-		}
-		return // Exit after attempting to mark task as failed
-	}
-
-	// Update final task status and result
-	task.Result = resultJSON
-	if len(results.failed) > 0 {
-		task.Status = models.TaskStatusFailed
-		task.Error += "\nOne or more instances failed to terminate after retries."
-	} else {
-		task.Status = models.TaskStatusCompleted
-	}
-
-	if err := s.taskService.Update(ctx, callerOwnerID, task); err != nil {
-		logger.Errorf("failed to update final task status/result: %v", err)
-	}
-}
-
-// updateTaskError updates task status to Failed and appends the error message.
-func (s *Instance) updateTaskError(ctx context.Context, ownerID uint, task *models.Task, err error) {
-	if task == nil || err == nil {
-		return
-	}
-	currentTask, fetchErr := s.taskService.GetByID(ctx, ownerID, task.ID)
-	if fetchErr != nil {
-		logger.Errorf("failed to get task %d before updating error: %v", task.ID, fetchErr)
-		// Attempt to update with potentially stale task object anyway
-		task.Error += fmt.Sprintf("\n%s", err.Error())
-		task.Status = models.TaskStatusFailed
-		if updateErr := s.taskService.Update(ctx, ownerID, task); updateErr != nil {
-			logger.Errorf("failed to update task %d (stale) with error: %v", task.ID, updateErr)
-=======
 			return fmt.Errorf("failed to marshal task payload: %w", err)
 		}
 		err = s.taskService.Create(ctx, &models.Task{
@@ -569,7 +199,6 @@
 		})
 		if err != nil {
 			return fmt.Errorf("failed to create task: %w", err)
->>>>>>> 21dbbcfd
 		}
 	}
 	return nil
