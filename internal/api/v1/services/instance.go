package services

import (
	"context"
	"fmt"
	"strings"

	"github.com/google/uuid"

	"github.com/celestiaorg/talis/internal/db/models"
	"github.com/celestiaorg/talis/internal/db/repos"
	"github.com/celestiaorg/talis/internal/types/infrastructure"
)

<<<<<<< HEAD
// Instance defines the interface for instance operations
type Instance interface {
	ListInstances(ctx context.Context, opts *models.ListOptions) ([]models.Instance, error)
	CreateInstance(ctx context.Context, jobID uint, name string, instances []infrastructure.InstanceRequest) error
	DeleteInstance(ctx context.Context, jobID uint, name, projectName string, instances []infrastructure.InstanceRequest) (*models.Job, error)
	GetInstance(ctx context.Context, id uint) (*models.Instance, error)
	GetPublicIPs(ctx context.Context, opts *models.ListOptions) ([]models.Instance, error)
	GetInstancesByJobID(ctx context.Context, jobID uint) ([]models.Instance, error)
}

// Job defines the interface for job operations
type Job interface {
	CreateJob(ctx context.Context, job *models.Job) (*models.Job, error)
	UpdateJobStatus(ctx context.Context, id uint, status models.JobStatus, result interface{}, errMsg string) error
	GetByProjectName(ctx context.Context, projectName string) (*models.Job, error)
	GetJobStatus(ctx context.Context, ownerID uint, id uint) (models.JobStatus, error)
	ListJobs(ctx context.Context, status models.JobStatus, ownerID uint, opts *models.ListOptions) ([]models.Job, error)
	GetJob(ctx context.Context, id uint) (*models.Job, error)
}

// InstanceService provides business logic for instance operations
type InstanceService struct {
=======
// Instance provides business logic for instance operations
type Instance struct {
>>>>>>> 728e4e9d
	repo       *repos.InstanceRepository
	jobService *Job
}

// NewInstanceService creates a new instance service instance
func NewInstanceService(repo *repos.InstanceRepository, jobService *Job) *Instance {
	return &Instance{
		repo:       repo,
		jobService: jobService,
	}
}

// ListInstances retrieves a paginated list of instances
func (s *Instance) ListInstances(ctx context.Context, opts *models.ListOptions) ([]models.Instance, error) {
	return s.repo.List(ctx, opts)
}

<<<<<<< HEAD
// CreateInstance creates instances for an existing job
func (s *InstanceService) CreateInstance(
	ctx context.Context,
	jobID uint,
	name string,
	instances []infrastructure.InstanceRequest,
) error {
	log.Printf("📝 Starting instance creation process for job %d", jobID)

	// Validate instances array is not empty
	if len(instances) == 0 {
		log.Printf("❌ No instances provided in request")
		return fmt.Errorf("no instances provided in request")
	}

	// Get the existing job
	job, err := s.jobService.GetJob(ctx, jobID)
	if err != nil {
		log.Printf("❌ Failed to get job %d: %v", jobID, err)
		return fmt.Errorf("failed to get job %d: %w", jobID, err)
	}

	// Create pending instances in the database
	instanceConfig := instances[0] // Safe because we validate there's at least one instance in the request
	log.Printf("📝 Will create %d instances with config: %+v", instanceConfig.NumberOfInstances, instanceConfig)

	for i := 0; i < instanceConfig.NumberOfInstances; i++ {
		// Create default tags if none provided
		var tags []string
		if len(instanceConfig.Tags) > 0 {
			tags = instanceConfig.Tags
		} else {
			tags = []string{fmt.Sprintf("%s-do-instance", job.Name)}
=======
// CreateInstance creates a new instance
func (s *Instance) CreateInstance(ctx context.Context, ownerID uint, jobName string, instances []infrastructure.InstanceRequest) error {
	job, err := s.jobService.jobRepo.GetByName(ctx, ownerID, jobName)
	if err != nil {
		return fmt.Errorf("failed to get job: %w", err)
	}

	for _, i := range instances {
		if i.Name == "" {
			i.Name = fmt.Sprintf("instance-%s", uuid.New().String())
>>>>>>> 728e4e9d
		}

		instance := &models.Instance{
			Name:       i.Name,
			JobID:      job.ID,
<<<<<<< HEAD
			ProviderID: models.ProviderID(instances[0].Provider),
			Name:       fmt.Sprintf("%s-%d", job.Name, i), // Use job name as prefix instead of instance name
			Region:     instanceConfig.Region,
			Size:       instanceConfig.Size,
			Image:      instanceConfig.Image,
			Tags:       tags,
=======
			ProviderID: i.Provider,
>>>>>>> 728e4e9d
			Status:     models.InstanceStatusPending,
			Region:     i.Region,
			Size:       i.Size,
		}

		if err := s.repo.Create(ctx, instance); err != nil {
<<<<<<< HEAD
			log.Printf("❌ Failed to create instance in database:\nInstance data: %+v\nError details: %v\nError type: %T",
				instance, err, err)

			// Log more details about the error
			log.Printf("🔍 Detailed error information:")
			log.Printf("  - Error type: %T", err)
			log.Printf("  - Error message: %v", err)
			log.Printf("  - Instance data: %+v", instance)

			// If this is the first instance and it fails, we should fail the entire operation
			if i == 0 {
				log.Printf("❌ First instance creation failed, aborting operation")
				// Try to update job status to failed
				updateErr := s.jobService.UpdateJobStatus(ctx, job.ID, models.JobStatusFailed, nil,
					fmt.Sprintf("Failed to create first instance: %v", err))
				if updateErr != nil {
					log.Printf("❌ Additionally failed to update job status: %v", updateErr)
				}
				return fmt.Errorf("failed to create first instance in database: %w", err)
			}

			// For subsequent instances, continue but log the error
			continue
=======
			return fmt.Errorf("failed to create instance: %w", err)
>>>>>>> 728e4e9d
		}
	}

<<<<<<< HEAD
	// Create infrastructure request
	jobReq := &infrastructure.JobRequest{
		JobName:      job.Name,
		InstanceName: name,
		ProjectName:  job.ProjectName,
		Provider:     instances[0].Provider,
		Instances:    instances,
		Action:       "create",
	}

	log.Printf("🚀 Starting async infrastructure creation for job %d", job.ID)
	// Start async infrastructure creation
	go func() {
		if err := s.handleInfrastructureCreation(context.Background(), job, jobReq, instances); err != nil {
			log.Printf("❌ Failed to handle infrastructure creation: %v", err)
			s.updateJobStatusWithError(context.Background(), job.ID, models.JobStatusFailed, nil, err.Error())
		}
	}()

	log.Printf("✅ Instance creation process initiated successfully for job %d", job.ID)
	return nil
}

// DeleteInstance deletes an instance
func (s *InstanceService) DeleteInstance(
	ctx context.Context,
	jobID uint,
	instanceName,
	projectName string,
	instances []infrastructure.InstanceRequest,
) (*models.Job, error) {
	// Create job for deletion
	job := &models.Job{
		Model: gorm.Model{
			ID: jobID,
		},
		Name:        instanceName,
		ProjectName: projectName,
		Status:      models.JobStatusPending,
	}

	// Create infrastructure request
	jobReq := &infrastructure.JobRequest{
		JobName:      job.Name,
		InstanceName: instanceName,
		ProjectName:  job.ProjectName,
		Provider:     instances[0].Provider,
		Instances:    instances,
		Action:       "delete",
	}

	// Start async infrastructure deletion
	go func() {
		if err := s.handleInfrastructureDeletion(context.Background(), job, jobReq); err != nil {
			fmt.Printf("❌ Failed to handle infrastructure deletion: %v\n", err)
			s.updateJobStatusWithError(context.Background(), job.ID, models.JobStatusFailed, nil, err.Error())
		}
	}()

	return job, nil
=======
	s.provisionInstances(ctx, job.ID, instances)

	return nil
>>>>>>> 728e4e9d
}

// GetInstance retrieves an instance by ID
func (s *Instance) GetInstance(ctx context.Context, id uint) (*models.Instance, error) {
	return s.repo.Get(ctx, id)
}

// provisionInstances provisions the job asynchronously
func (s *Instance) provisionInstances(ctx context.Context, jobID uint, instances []infrastructure.InstanceRequest) {
	// TODO: do something with the logs as now it makes the server logs messy
	go func() {
		fmt.Println("🚀 Starting async infrastructure creation...")

		// TODO: need to update the instance status to provisioning

		// Create a JobRequest for provisioning
		infra, err := infrastructure.NewInfrastructure(&infrastructure.InstancesRequest{
			JobName:     "example-job", // Replace with actual job name
			Instances:   instances,
			ProjectName: "example-project", // TODO: replace it with the actual project name in another PR
			Action:      "create",
			Provider:    instances[0].Provider, // Use the provider directly from the instance
		})
		if err != nil {
			fmt.Printf("❌ Failed to create infrastructure: %v\n", err)
			return
		}

		result, err := infra.Execute()
		if err != nil {
			// Check if error is due to resource not found
			if strings.Contains(err.Error(), "404") &&
				strings.Contains(err.Error(), "could not be found") {
				fmt.Printf("⚠️ Warning: Some old resources were not found (already deleted)\n")
			} else {
				fmt.Printf("❌ Failed to execute infrastructure: %v\n", err)
				return
			}
		}

		// Start Ansible provisioning if creation was successful and provisioning is requested
		if instances[0].Provision {
			pInstances, ok := result.([]infrastructure.InstanceInfo)
			if !ok {
				fmt.Printf("❌ Invalid result type: %T\n", result)
				return
			}

			fmt.Printf("📝 Created instances: %+v\n", pInstances)

			for _, instance := range pInstances {
				err := s.repo.UpdateIPByName(ctx, instance.Name, instance.IP)
				if err != nil {
					fmt.Printf("❌ Failed to update instance %s IP: %v\n", instance.Name, err)
				}

				err = s.repo.UpdateStatusByName(ctx, instance.Name, models.InstanceStatusProvisioning)
				if err != nil {
					fmt.Printf("❌ Failed to update instance %s status to provisioning: %v\n", instance.Name, err)
				}
			}

			// TODO: instance provisioning should be done in a way that is async and updates the instance status one by one in the db
			if err := infra.RunProvisioning(pInstances); err != nil {
				fmt.Printf("❌ Failed to run provisioning: %v\n", err)
				return
			}

<<<<<<< HEAD
	// Collect specific instance names to delete
	var specificNamesToDelete []string
	var numberOfInstancesToDelete int

	// Collect specific instance names to delete
	for _, instanceReq := range infraReq.Instances {
		if instanceReq.Name != "" {
			specificNamesToDelete = append(specificNamesToDelete, instanceReq.Name)
		}
	}

	// Calculate how many instances to delete
	numberOfInstancesToDelete = len(specificNamesToDelete)

	if numberOfInstancesToDelete <= 0 {
		log.Printf("❌ Invalid number of instances to delete: %d", numberOfInstancesToDelete)
		return fmt.Errorf("invalid number of instances to delete: %d", numberOfInstancesToDelete)
	}

	// Find the instances to delete based on the specific names
	var instancesToDelete []models.Instance
	for _, name := range specificNamesToDelete {
		for _, instance := range instances {
			if instance.Name == name {
				instancesToDelete = append(instancesToDelete, instance)
				break
			}
		}
	}

	// If we couldn't find any instances to delete, return an error
	if len(instancesToDelete) == 0 {
		log.Printf("❌ No matching instances found to delete")
		return fmt.Errorf("no matching instances found to delete")
	}

	// Prepare deletion result
	deletionResult := map[string]interface{}{
		"status":  "deleting",
		"deleted": []string{},
	}

	log.Printf("ℹ️ Will delete %d oldest instances out of %d total instances",
		numberOfInstancesToDelete, len(instances))

	// Try to delete each selected instance
	for _, instance := range instancesToDelete {
		log.Printf("🗑️ Attempting to delete instance: %s", instance.Name)

		// Create a new infrastructure request for each instance
		instanceInfraReq := &infrastructure.JobRequest{
			InstanceName: instance.Name,
			ProjectName:  infraReq.ProjectName,
			Provider:     infraReq.Provider,
			Instances: []infrastructure.InstanceRequest{{
				Provider: string(instance.ProviderID),
				Region:   instance.Region,
				Size:     instance.Size,
			}},
			Action: "delete",
		}

		// Create infrastructure client for this specific instance
		infra, err := infrastructure.NewInfrastructure(instanceInfraReq)
		if err != nil {
			fmt.Printf("❌ Failed to create infrastructure client for instance %s: %v\n", instance.Name, err)
			continue
		}

		// Execute the deletion for this specific instance
		_, err = infra.Execute()
		if err != nil {
			if !(strings.Contains(err.Error(), "404") || strings.Contains(err.Error(), "not found")) {
				fmt.Printf("❌ Error deleting instance %s: %v\n", instance.Name, err)
				continue
=======
			for _, instance := range pInstances {
				// TODO:Consider passing OwnerID to update the status as well
				// Not sure if Ready is the best status to set here
				if err := s.repo.UpdateStatusByName(ctx, instance.Name, models.InstanceStatusReady); err != nil {
					fmt.Printf("❌ Failed to update instance status to provisioning: %v\n", err)
				}
>>>>>>> 728e4e9d
			}
		}

		fmt.Printf("✅ Infrastructure creation completed for job ID %d\n", jobID)
	}()
}

// GetPublicIPs retrieves all public IPs and instance details
func (s *Instance) GetPublicIPs(ctx context.Context, opts *models.ListOptions) ([]models.Instance, error) {
	fmt.Println("📥 Getting all instances from database...")

	// Get all instances with their details
	instances, err := s.repo.List(ctx, opts)
	if err != nil {
		fmt.Printf("❌ Error listing instances: %v\n", err)
		return nil, fmt.Errorf("failed to list instances: %w", err)
	}

	fmt.Printf("✅ Retrieved %d instances from database\n", len(instances))
	return instances, nil
}

// GetInstancesByJobID retrieves all instances for a specific job
func (s *Instance) GetInstancesByJobID(ctx context.Context, jobID uint) ([]models.Instance, error) {
	fmt.Printf("📥 Getting instances for job ID %d from database...\n", jobID)

	// Get instances for the specific job
	instances, err := s.repo.GetByJobID(ctx, jobID)
	if err != nil {
		fmt.Printf("❌ Error getting instances for job %d: %v\n", jobID, err)
		return nil, fmt.Errorf("failed to get instances for job %d: %w", jobID, err)
	}

	fmt.Printf("✅ Retrieved %d instances for job %d from database\n", len(instances), jobID)
	return instances, nil
<<<<<<< HEAD
=======
}

// Terminate handles the termination of instances for a given job name and instance names.
func (s *Instance) Terminate(ctx context.Context, ownerID uint, jobName string, instanceNames []string) error {
	job, err := s.jobService.jobRepo.GetByName(ctx, ownerID, jobName)
	if err != nil {
		return fmt.Errorf("failed to get job: %w", err)
	}

	instances, err := s.repo.GetByNames(ctx, instanceNames)
	if err != nil {
		return fmt.Errorf("failed to get instances: %w", err)
	}

	s.terminate(ctx, job.Name, instances)
	return nil
}

// handleInfrastructureDeletion handles the infrastructure deletion process
func (s *Instance) terminate(ctx context.Context, jobName string, instances []models.Instance) {
	go func() {
		if len(instances) == 0 {
			fmt.Printf("❌ No instances found to terminate\n")
			return
		}

		// Prepare deletion result
		deletionResult := map[string]interface{}{
			"status":  "deleting",
			"deleted": []string{},
		}

		// Try to delete each selected instance
		// TODO: Consider async deletion in multiple goroutines
		for _, instance := range instances {
			fmt.Printf("🗑️ Attempting to delete instance: %s\n", instance.Name)

			// Create a new infrastructure request for each instance
			instanceInfraReq := &infrastructure.InstancesRequest{
				JobName: jobName,
				Instances: []infrastructure.InstanceRequest{
					{
						Name:     instance.Name,
						Provider: instance.ProviderID,
						Region:   instance.Region,
						Size:     instance.Size,
					},
				},
				Action: "delete",
			}

			// TODO: a hacky fix, but has to be addressed properly in another PR
			if instanceInfraReq.Provider == "" {
				instanceInfraReq.Provider = instanceInfraReq.Instances[0].Provider
			}

			// Create infrastructure client for this specific instance
			infra, err := infrastructure.NewInfrastructure(instanceInfraReq)
			if err != nil {
				fmt.Printf("❌ Failed to create infrastructure client for instance %s: %v\n", instance.Name, err)
				continue
			}

			// Execute the deletion for this specific instance
			_, err = infra.Execute()
			if err != nil {
				if strings.Contains(err.Error(), "404") || strings.Contains(err.Error(), "not found") {
					fmt.Printf("⚠️ Warning: Instance %s was already deleted\n", instance.Name)
					// Instance doesn't exist in DO, safe to mark as deleted
					if err := s.repo.Terminate(ctx, instance.ID); err != nil {
						fmt.Printf("❌ Failed to mark instance %s as terminated in database: %v\n", instance.Name, err)
						continue
					}
					fmt.Printf("✅ Marked instance %s as terminated in database\n", instance.Name)
					if deleted, ok := deletionResult["deleted"].([]string); ok {
						deletionResult["deleted"] = append(deleted, instance.Name)
					}
				} else {
					fmt.Printf("❌ Error deleting instance %s: %v\n", instance.Name, err)
					continue
				}
			}

			// Deletion was successful, update database
			if err := s.repo.Terminate(ctx, instance.ID); err != nil {
				fmt.Printf("❌ Failed to mark instance %s as terminated in database: %v\n", instance.Name, err)
				continue
			}
			fmt.Printf("✅ Marked instance %s as terminated in database\n", instance.Name)
			if deleted, ok := deletionResult["deleted"].([]string); ok {
				deletionResult["deleted"] = append(deleted, instance.Name)
			}
		}

		deletionResult["status"] = "completed"
	}()
>>>>>>> 728e4e9d
}<|MERGE_RESOLUTION|>--- conflicted
+++ resolved
@@ -12,33 +12,8 @@
 	"github.com/celestiaorg/talis/internal/types/infrastructure"
 )
 
-<<<<<<< HEAD
-// Instance defines the interface for instance operations
-type Instance interface {
-	ListInstances(ctx context.Context, opts *models.ListOptions) ([]models.Instance, error)
-	CreateInstance(ctx context.Context, jobID uint, name string, instances []infrastructure.InstanceRequest) error
-	DeleteInstance(ctx context.Context, jobID uint, name, projectName string, instances []infrastructure.InstanceRequest) (*models.Job, error)
-	GetInstance(ctx context.Context, id uint) (*models.Instance, error)
-	GetPublicIPs(ctx context.Context, opts *models.ListOptions) ([]models.Instance, error)
-	GetInstancesByJobID(ctx context.Context, jobID uint) ([]models.Instance, error)
-}
-
-// Job defines the interface for job operations
-type Job interface {
-	CreateJob(ctx context.Context, job *models.Job) (*models.Job, error)
-	UpdateJobStatus(ctx context.Context, id uint, status models.JobStatus, result interface{}, errMsg string) error
-	GetByProjectName(ctx context.Context, projectName string) (*models.Job, error)
-	GetJobStatus(ctx context.Context, ownerID uint, id uint) (models.JobStatus, error)
-	ListJobs(ctx context.Context, status models.JobStatus, ownerID uint, opts *models.ListOptions) ([]models.Job, error)
-	GetJob(ctx context.Context, id uint) (*models.Job, error)
-}
-
-// InstanceService provides business logic for instance operations
-type InstanceService struct {
-=======
 // Instance provides business logic for instance operations
 type Instance struct {
->>>>>>> 728e4e9d
 	repo       *repos.InstanceRepository
 	jobService *Job
 }
@@ -56,41 +31,6 @@
 	return s.repo.List(ctx, opts)
 }
 
-<<<<<<< HEAD
-// CreateInstance creates instances for an existing job
-func (s *InstanceService) CreateInstance(
-	ctx context.Context,
-	jobID uint,
-	name string,
-	instances []infrastructure.InstanceRequest,
-) error {
-	log.Printf("📝 Starting instance creation process for job %d", jobID)
-
-	// Validate instances array is not empty
-	if len(instances) == 0 {
-		log.Printf("❌ No instances provided in request")
-		return fmt.Errorf("no instances provided in request")
-	}
-
-	// Get the existing job
-	job, err := s.jobService.GetJob(ctx, jobID)
-	if err != nil {
-		log.Printf("❌ Failed to get job %d: %v", jobID, err)
-		return fmt.Errorf("failed to get job %d: %w", jobID, err)
-	}
-
-	// Create pending instances in the database
-	instanceConfig := instances[0] // Safe because we validate there's at least one instance in the request
-	log.Printf("📝 Will create %d instances with config: %+v", instanceConfig.NumberOfInstances, instanceConfig)
-
-	for i := 0; i < instanceConfig.NumberOfInstances; i++ {
-		// Create default tags if none provided
-		var tags []string
-		if len(instanceConfig.Tags) > 0 {
-			tags = instanceConfig.Tags
-		} else {
-			tags = []string{fmt.Sprintf("%s-do-instance", job.Name)}
-=======
 // CreateInstance creates a new instance
 func (s *Instance) CreateInstance(ctx context.Context, ownerID uint, jobName string, instances []infrastructure.InstanceRequest) error {
 	job, err := s.jobService.jobRepo.GetByName(ctx, ownerID, jobName)
@@ -101,124 +41,25 @@
 	for _, i := range instances {
 		if i.Name == "" {
 			i.Name = fmt.Sprintf("instance-%s", uuid.New().String())
->>>>>>> 728e4e9d
 		}
 
 		instance := &models.Instance{
 			Name:       i.Name,
 			JobID:      job.ID,
-<<<<<<< HEAD
-			ProviderID: models.ProviderID(instances[0].Provider),
-			Name:       fmt.Sprintf("%s-%d", job.Name, i), // Use job name as prefix instead of instance name
-			Region:     instanceConfig.Region,
-			Size:       instanceConfig.Size,
-			Image:      instanceConfig.Image,
-			Tags:       tags,
-=======
 			ProviderID: i.Provider,
->>>>>>> 728e4e9d
 			Status:     models.InstanceStatusPending,
 			Region:     i.Region,
 			Size:       i.Size,
 		}
 
 		if err := s.repo.Create(ctx, instance); err != nil {
-<<<<<<< HEAD
-			log.Printf("❌ Failed to create instance in database:\nInstance data: %+v\nError details: %v\nError type: %T",
-				instance, err, err)
-
-			// Log more details about the error
-			log.Printf("🔍 Detailed error information:")
-			log.Printf("  - Error type: %T", err)
-			log.Printf("  - Error message: %v", err)
-			log.Printf("  - Instance data: %+v", instance)
-
-			// If this is the first instance and it fails, we should fail the entire operation
-			if i == 0 {
-				log.Printf("❌ First instance creation failed, aborting operation")
-				// Try to update job status to failed
-				updateErr := s.jobService.UpdateJobStatus(ctx, job.ID, models.JobStatusFailed, nil,
-					fmt.Sprintf("Failed to create first instance: %v", err))
-				if updateErr != nil {
-					log.Printf("❌ Additionally failed to update job status: %v", updateErr)
-				}
-				return fmt.Errorf("failed to create first instance in database: %w", err)
-			}
-
-			// For subsequent instances, continue but log the error
-			continue
-=======
 			return fmt.Errorf("failed to create instance: %w", err)
->>>>>>> 728e4e9d
-		}
-	}
-
-<<<<<<< HEAD
-	// Create infrastructure request
-	jobReq := &infrastructure.JobRequest{
-		JobName:      job.Name,
-		InstanceName: name,
-		ProjectName:  job.ProjectName,
-		Provider:     instances[0].Provider,
-		Instances:    instances,
-		Action:       "create",
-	}
-
-	log.Printf("🚀 Starting async infrastructure creation for job %d", job.ID)
-	// Start async infrastructure creation
-	go func() {
-		if err := s.handleInfrastructureCreation(context.Background(), job, jobReq, instances); err != nil {
-			log.Printf("❌ Failed to handle infrastructure creation: %v", err)
-			s.updateJobStatusWithError(context.Background(), job.ID, models.JobStatusFailed, nil, err.Error())
-		}
-	}()
-
-	log.Printf("✅ Instance creation process initiated successfully for job %d", job.ID)
+		}
+	}
+
+	s.provisionInstances(ctx, job.ID, instances)
+
 	return nil
-}
-
-// DeleteInstance deletes an instance
-func (s *InstanceService) DeleteInstance(
-	ctx context.Context,
-	jobID uint,
-	instanceName,
-	projectName string,
-	instances []infrastructure.InstanceRequest,
-) (*models.Job, error) {
-	// Create job for deletion
-	job := &models.Job{
-		Model: gorm.Model{
-			ID: jobID,
-		},
-		Name:        instanceName,
-		ProjectName: projectName,
-		Status:      models.JobStatusPending,
-	}
-
-	// Create infrastructure request
-	jobReq := &infrastructure.JobRequest{
-		JobName:      job.Name,
-		InstanceName: instanceName,
-		ProjectName:  job.ProjectName,
-		Provider:     instances[0].Provider,
-		Instances:    instances,
-		Action:       "delete",
-	}
-
-	// Start async infrastructure deletion
-	go func() {
-		if err := s.handleInfrastructureDeletion(context.Background(), job, jobReq); err != nil {
-			fmt.Printf("❌ Failed to handle infrastructure deletion: %v\n", err)
-			s.updateJobStatusWithError(context.Background(), job.ID, models.JobStatusFailed, nil, err.Error())
-		}
-	}()
-
-	return job, nil
-=======
-	s.provisionInstances(ctx, job.ID, instances)
-
-	return nil
->>>>>>> 728e4e9d
 }
 
 // GetInstance retrieves an instance by ID
@@ -287,90 +128,12 @@
 				return
 			}
 
-<<<<<<< HEAD
-	// Collect specific instance names to delete
-	var specificNamesToDelete []string
-	var numberOfInstancesToDelete int
-
-	// Collect specific instance names to delete
-	for _, instanceReq := range infraReq.Instances {
-		if instanceReq.Name != "" {
-			specificNamesToDelete = append(specificNamesToDelete, instanceReq.Name)
-		}
-	}
-
-	// Calculate how many instances to delete
-	numberOfInstancesToDelete = len(specificNamesToDelete)
-
-	if numberOfInstancesToDelete <= 0 {
-		log.Printf("❌ Invalid number of instances to delete: %d", numberOfInstancesToDelete)
-		return fmt.Errorf("invalid number of instances to delete: %d", numberOfInstancesToDelete)
-	}
-
-	// Find the instances to delete based on the specific names
-	var instancesToDelete []models.Instance
-	for _, name := range specificNamesToDelete {
-		for _, instance := range instances {
-			if instance.Name == name {
-				instancesToDelete = append(instancesToDelete, instance)
-				break
-			}
-		}
-	}
-
-	// If we couldn't find any instances to delete, return an error
-	if len(instancesToDelete) == 0 {
-		log.Printf("❌ No matching instances found to delete")
-		return fmt.Errorf("no matching instances found to delete")
-	}
-
-	// Prepare deletion result
-	deletionResult := map[string]interface{}{
-		"status":  "deleting",
-		"deleted": []string{},
-	}
-
-	log.Printf("ℹ️ Will delete %d oldest instances out of %d total instances",
-		numberOfInstancesToDelete, len(instances))
-
-	// Try to delete each selected instance
-	for _, instance := range instancesToDelete {
-		log.Printf("🗑️ Attempting to delete instance: %s", instance.Name)
-
-		// Create a new infrastructure request for each instance
-		instanceInfraReq := &infrastructure.JobRequest{
-			InstanceName: instance.Name,
-			ProjectName:  infraReq.ProjectName,
-			Provider:     infraReq.Provider,
-			Instances: []infrastructure.InstanceRequest{{
-				Provider: string(instance.ProviderID),
-				Region:   instance.Region,
-				Size:     instance.Size,
-			}},
-			Action: "delete",
-		}
-
-		// Create infrastructure client for this specific instance
-		infra, err := infrastructure.NewInfrastructure(instanceInfraReq)
-		if err != nil {
-			fmt.Printf("❌ Failed to create infrastructure client for instance %s: %v\n", instance.Name, err)
-			continue
-		}
-
-		// Execute the deletion for this specific instance
-		_, err = infra.Execute()
-		if err != nil {
-			if !(strings.Contains(err.Error(), "404") || strings.Contains(err.Error(), "not found")) {
-				fmt.Printf("❌ Error deleting instance %s: %v\n", instance.Name, err)
-				continue
-=======
 			for _, instance := range pInstances {
 				// TODO:Consider passing OwnerID to update the status as well
 				// Not sure if Ready is the best status to set here
 				if err := s.repo.UpdateStatusByName(ctx, instance.Name, models.InstanceStatusReady); err != nil {
 					fmt.Printf("❌ Failed to update instance status to provisioning: %v\n", err)
 				}
->>>>>>> 728e4e9d
 			}
 		}
 
@@ -406,8 +169,6 @@
 
 	fmt.Printf("✅ Retrieved %d instances for job %d from database\n", len(instances), jobID)
 	return instances, nil
-<<<<<<< HEAD
-=======
 }
 
 // Terminate handles the termination of instances for a given job name and instance names.
@@ -504,5 +265,4 @@
 
 		deletionResult["status"] = "completed"
 	}()
->>>>>>> 728e4e9d
 }