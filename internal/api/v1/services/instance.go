package services

import (
	"context"
	"fmt"
	"strings"

	"github.com/google/uuid"

	"github.com/celestiaorg/talis/internal/db/models"
	"github.com/celestiaorg/talis/internal/db/repos"
	"github.com/celestiaorg/talis/internal/types/infrastructure"
)

<<<<<<< HEAD
// Instance provides business logic for instance operations
type Instance struct {
=======
// Instance defines the interface for instance operations
type Instance interface {
	ListInstances(ctx context.Context, opts *models.ListOptions) ([]models.Instance, error)
	CreateInstance(ctx context.Context, name, projectName, webhookURL string, instances []infrastructure.InstanceRequest) (*models.Job, error)
	CreateInstancesForJob(ctx context.Context, job *models.Job, instances []infrastructure.InstanceRequest) error
	DeleteInstance(ctx context.Context, jobID uint, name, projectName string, instances []infrastructure.InstanceRequest) (*models.Job, error)
	GetInstance(ctx context.Context, id uint) (*models.Instance, error)
	GetPublicIPs(ctx context.Context, opts *models.ListOptions) ([]models.Instance, error)
	GetInstancesByJobID(ctx context.Context, jobID uint) ([]models.Instance, error)
}

// Job defines the interface for job operations
type Job interface {
	CreateJob(ctx context.Context, job *models.Job) (*models.Job, error)
	UpdateJobStatus(ctx context.Context, id uint, status models.JobStatus, result interface{}, errMsg string) error
	GetByProjectName(ctx context.Context, projectName string) (*models.Job, error)
	GetJobStatus(ctx context.Context, ownerID uint, id uint) (models.JobStatus, error)
	ListJobs(ctx context.Context, status models.JobStatus, ownerID uint, opts *models.ListOptions) ([]models.Job, error)
}

// InstanceService provides business logic for instance operations
type InstanceService struct {
>>>>>>> f50e8bd5
	repo       *repos.InstanceRepository
	jobService *JobService
}

// NewInstanceService creates a new instance service instance
func NewInstanceService(repo *repos.InstanceRepository, jobService *JobService) *Instance {
	return &Instance{
		repo:       repo,
		jobService: jobService,
	}
}

// ListInstances retrieves a paginated list of instances
func (s *Instance) ListInstances(ctx context.Context, opts *models.ListOptions) ([]models.Instance, error) {
	return s.repo.List(ctx, opts)
}

// CreateInstance creates a new instance
<<<<<<< HEAD
func (s *Instance) CreateInstance(ctx context.Context, ownerID uint, jobName string, instances []infrastructure.InstanceRequest) error {
	job, err := s.jobService.jobRepo.GetByName(ctx, ownerID, jobName)
	if err != nil {
		return fmt.Errorf("failed to get job: %w", err)
	}

	for _, i := range instances {
		if i.Name == "" {
			i.Name = fmt.Sprintf("instance-%s", uuid.New().String())
		}

		instance := &models.Instance{
			Name:       i.Name,
			JobID:      job.ID,
			ProviderID: i.Provider,
			Status:     models.InstanceStatusPending,
			Region:     i.Region,
			Size:       i.Size,
		}

		if err := s.repo.Create(ctx, instance); err != nil {
			return fmt.Errorf("failed to create instance: %w", err)
		}
	}

	s.provisionInstances(ctx, job.ID, instances)

	return nil
}

// GetInstance retrieves an instance by ID
func (s *Instance) GetInstance(ctx context.Context, id uint) (*models.Instance, error) {
	return s.repo.Get(ctx, id)
}

// provisionInstances provisions the job asynchronously
func (s *Instance) provisionInstances(ctx context.Context, jobID uint, instances []infrastructure.InstanceRequest) {
	// TODO: do something with the logs as now it makes the server logs messy
	go func() {
		fmt.Println("🚀 Starting async infrastructure creation...")

		// TODO: need to update the instance status to provisioning

		// Create a JobRequest for provisioning
		infra, err := infrastructure.NewInfrastructure(&infrastructure.InstancesRequest{
			JobName:     "example-job", // Replace with actual job name
			Instances:   instances,
			ProjectName: "example-project", // TODO: replace it with the actual project name in another PR
			Action:      "create",
			Provider:    instances[0].Provider, // Use the provider directly from the instance
		})
		if err != nil {
			fmt.Printf("❌ Failed to create infrastructure: %v\n", err)
			return
=======
func (s *InstanceService) CreateInstance(
	ctx context.Context,
	instanceName,
	projectName,
	webhookURL string,
	instances []infrastructure.InstanceRequest,
) (*models.Job, error) {
	log.Printf("📝 Starting instance creation process for project %s with name %s", projectName, instanceName)

	// Validate instances array is not empty
	if len(instances) == 0 {
		log.Printf("❌ No instances provided in request")
		return nil, fmt.Errorf("no instances provided in request")
	}

	// Create job request
	jobName := fmt.Sprintf("%s-%s-creation", projectName, instanceName)
	jobReq := &infrastructure.JobRequest{
		JobName:     jobName,
		ProjectName: projectName,
		Provider:    instances[0].Provider,
		Instances:   instances,
		Action:      "create",
	}

	log.Printf("🔍 Validating job request: %+v", jobReq)
	if err := jobReq.Validate(); err != nil {
		log.Printf("❌ Job request validation failed: %v", err)
		return nil, fmt.Errorf("invalid request: %w", err)
	}

	// Create job first
	job := &models.Job{
		Name:        jobName,
		ProjectName: projectName,
		Status:      models.JobStatusPending,
		WebhookURL:  webhookURL,
		OwnerID:     0, // Default owner ID for now
	}

	log.Printf("📝 Creating job in database: %+v", job)
	job, err := s.jobService.CreateJob(ctx, job)
	if err != nil {
		log.Printf("❌ Failed to create job in database: %v", err)
		return nil, fmt.Errorf("failed to create job: %w", err)
	}
	log.Printf("✅ Job created successfully with ID: %d", job.ID)

	// Create pending instances in the database
	instanceConfig := instances[0] // Safe because we validate there's at least one instance in the request
	log.Printf("📝 Will create %d instances with config: %+v", instanceConfig.NumberOfInstances, instanceConfig)

	for i := 0; i < instanceConfig.NumberOfInstances; i++ {
		// Create default tags if none provided
		var tags []string
		if len(instanceConfig.Tags) > 0 {
			tags = instanceConfig.Tags
		} else {
			tags = []string{fmt.Sprintf("%s-do-instance", job.Name)}
		}

		// Create instance in database with pending status
		instance := &models.Instance{
			JobID:      job.ID,
			ProviderID: models.ProviderID(jobReq.Provider),
			Name:       fmt.Sprintf("%s-%d", instanceName, i), // Match DO's naming convention
			Region:     instanceConfig.Region,
			Size:       instanceConfig.Size,
			Image:      instanceConfig.Image,
			Tags:       tags,
			Status:     models.InstanceStatusPending,
		}

		log.Printf("📝 Creating instance %d/%d in database: %+v", i+1, instanceConfig.NumberOfInstances, instance)

		if err := s.repo.Create(ctx, instance); err != nil {
			log.Printf("❌ Failed to create instance in database:\nInstance data: %+v\nError details: %v\nError type: %T",
				instance, err, err)

			// Log more details about the error
			log.Printf("🔍 Detailed error information:")
			log.Printf("  - Error type: %T", err)
			log.Printf("  - Error message: %v", err)
			log.Printf("  - Instance data: %+v", instance)

			// If this is the first instance and it fails, we should fail the entire operation
			if i == 0 {
				log.Printf("❌ First instance creation failed, aborting operation")
				// Try to update job status to failed
				updateErr := s.jobService.UpdateJobStatus(ctx, job.ID, models.JobStatusFailed, nil,
					fmt.Sprintf("Failed to create first instance: %v", err))
				if updateErr != nil {
					log.Printf("❌ Additionally failed to update job status: %v", updateErr)
				}
				return nil, fmt.Errorf("failed to create first instance in database: %w", err)
			}

			// For subsequent instances, continue but log the error
			continue
		}
		log.Printf("✅ Successfully created instance %s in database with ID %d", instance.Name, instance.ID)
	}

	log.Printf("🚀 Starting async infrastructure creation for job %d", job.ID)
	// Start async infrastructure creation
	go func() {
		if err := s.handleInfrastructureCreation(context.Background(), job, jobReq, instances); err != nil {
			log.Printf("❌ Failed to handle infrastructure creation: %v", err)
			s.updateJobStatusWithError(context.Background(), job.ID, models.JobStatusFailed, nil, err.Error())
		}
	}()

	log.Printf("✅ Instance creation process initiated successfully for job %d", job.ID)
	return job, nil
}

// DeleteInstance deletes an instance
func (s *InstanceService) DeleteInstance(
	ctx context.Context,
	jobID uint,
	instanceName,
	projectName string,
	instances []infrastructure.InstanceRequest,
) (*models.Job, error) {
	// Create job for deletion
	job := &models.Job{
		Model: gorm.Model{
			ID: jobID,
		},
		Name:        instanceName,
		ProjectName: projectName,
		Status:      models.JobStatusPending,
	}

	// Create infrastructure request
	jobReq := &infrastructure.JobRequest{
		JobName:      job.Name,
		InstanceName: instanceName,
		ProjectName:  job.ProjectName,
		Provider:     instances[0].Provider,
		Instances:    instances,
		Action:       "delete",
	}

	// Start async infrastructure deletion
	go func() {
		if err := s.handleInfrastructureDeletion(context.Background(), job, jobReq); err != nil {
			fmt.Printf("❌ Failed to handle infrastructure deletion: %v\n", err)
			s.updateJobStatusWithError(context.Background(), job.ID, models.JobStatusFailed, nil, err.Error())
		}
	}()

	return job, nil
}

// GetInstance retrieves an instance by ID
func (s *InstanceService) GetInstance(ctx context.Context, id uint) (*models.Instance, error) {
	return s.repo.Get(ctx, id)
}

// handleInfrastructureCreation handles the infrastructure creation process
func (s *InstanceService) handleInfrastructureCreation(
	ctx context.Context,
	job *models.Job,
	jobReq *infrastructure.JobRequest,
	instances []infrastructure.InstanceRequest,
) error {
	log.Printf("🚀 Starting async infrastructure creation for job %d...", job.ID)

	// Update to initializing when starting setup
	log.Printf("📝 Updating job status to initializing...")
	s.updateJobStatusWithError(ctx, job.ID, models.JobStatusInitializing, nil, "")

	log.Printf("🔧 Creating infrastructure client...")
	infra, err := infrastructure.NewInfrastructure(jobReq)
	if err != nil {
		log.Printf("❌ Failed to create infrastructure client: %v", err)
		return fmt.Errorf("failed to create infrastructure client: %w", err)
	}

	// Update to provisioning when creating infrastructure
	log.Printf("📝 Updating job status to provisioning...")
	s.updateJobStatusWithError(ctx, job.ID, models.JobStatusProvisioning, nil, "")

	log.Printf("🚀 Executing infrastructure creation...")
	result, err := infra.Execute()
	if err != nil {
		// Check if error is due to resource not found
		if strings.Contains(err.Error(), "404") && strings.Contains(err.Error(), "could not be found") {
			log.Printf("⚠️ Warning: Some old resources were not found (already deleted)")
		} else {
			log.Printf("❌ Failed to execute infrastructure: %v", err)
			return fmt.Errorf("failed to execute infrastructure: %w", err)
		}
	}

	// Get instance information from the result
	instanceInfos, ok := result.([]infrastructure.InstanceInfo)
	if !ok {
		log.Printf("❌ Invalid result type: expected []infrastructure.InstanceInfo, got %T", result)
		return fmt.Errorf("invalid result type: expected []infrastructure.InstanceInfo, got %T", result)
	}

	log.Printf("📝 Got instance information from provider: %+v", instanceInfos)

	// Get existing instances from database
	log.Printf("🔍 Getting existing instances from database for job %d...", job.ID)
	dbInstances, err := s.repo.GetByJobID(ctx, job.ID)
	if err != nil {
		log.Printf("❌ Failed to get instances from database: %v", err)
		return fmt.Errorf("failed to get instances from database: %w", err)
	}

	// Update instances in database with their new information
	log.Printf("📝 Updating instances in database with provider information...")
	for _, info := range instanceInfos {
		// Find the instance to update by checking if DO's name starts with our base name
		var instanceToUpdate *models.Instance
		for i := range dbInstances {
			// The DO instance name should start with our database instance name
			if strings.HasPrefix(info.Name, dbInstances[i].Name) {
				instanceToUpdate = &dbInstances[i]
				break
			}
		}

		if instanceToUpdate != nil {
			// Update existing instance with DO's information
			instanceToUpdate.Name = info.Name // Update with actual DO name
			instanceToUpdate.PublicIP = info.IP
			instanceToUpdate.Status = models.InstanceStatusReady
			if err := s.repo.Update(ctx, instanceToUpdate.ID, instanceToUpdate); err != nil {
				log.Printf("❌ Failed to update instance in database: %v", err)
				continue
			}
			log.Printf("✅ Updated instance %s in database with IP %s", instanceToUpdate.Name, info.IP)
		} else {
			log.Printf("⚠️ Warning: No matching instance found in database for DO instance %s", info.Name)
			// Log all database instances for debugging
			log.Printf("🔍 Database instances available:")
			for _, dbInstance := range dbInstances {
				log.Printf("  - %s (ID: %d)", dbInstance.Name, dbInstance.ID)
			}
		}
	}

	// Handle provisioning if requested
	if instances[0].Provision {
		log.Printf("🔧 Starting provisioning process...")
		if err := s.handleProvisioning(ctx, job, infra, instanceInfos); err != nil {
			log.Printf("❌ Provisioning failed: %v", err)
			return err
		}
	}

	// Update final status with result
	log.Printf("📝 Updating job status to completed...")
	s.updateJobStatusWithError(ctx, job.ID, models.JobStatusCompleted, instanceInfos, "")

	log.Printf("✅ Infrastructure creation completed for job ID %d", job.ID)
	return nil
}

// handleProvisioning handles the provisioning process for instances
func (s *InstanceService) handleProvisioning(
	ctx context.Context,
	job *models.Job,
	infra *infrastructure.Infrastructure,
	result interface{},
) error {
	instances, ok := result.([]infrastructure.InstanceInfo)
	if !ok {
		log.Printf("❌ Invalid result type for provisioning: %T", result)
		return fmt.Errorf("invalid result type: %T, expected []infrastructure.InstanceInfo", result)
	}

	log.Printf("📝 Starting provisioning for instances: %+v", instances)

	// Update to configuring when setting up Ansible
	log.Printf("📝 Updating job status to configuring...")
	s.updateJobStatusWithError(ctx, job.ID, models.JobStatusConfiguring, instances, "")

	// Update instance status to provisioning
	log.Printf("📝 Updating instance statuses to provisioning...")
	dbInstances, err := s.repo.GetByJobID(ctx, job.ID)
	if err != nil {
		log.Printf("⚠️ Warning: Failed to get instances from database: %v", err)
	} else {
		for i := range dbInstances {
			if err := s.repo.UpdateStatus(ctx, dbInstances[i].ID, models.InstanceStatusProvisioning); err != nil {
				log.Printf("⚠️ Warning: Failed to update instance %s status: %v", dbInstances[i].Name, err)
			} else {
				log.Printf("✅ Updated instance %s status to provisioning", dbInstances[i].Name)
			}
		}
	}

	log.Printf("🔧 Running provisioning process...")
	if err := infra.RunProvisioning(instances); err != nil {
		log.Printf("❌ Provisioning failed: %v", err)
		return fmt.Errorf("infrastructure created but provisioning failed: %w", err)
	}

	// Update instance status to ready after successful provisioning
	log.Printf("📝 Updating instance statuses to ready...")
	dbInstances, err = s.repo.GetByJobID(ctx, job.ID)
	if err != nil {
		log.Printf("⚠️ Warning: Failed to get instances from database: %v", err)
	} else {
		for i := range dbInstances {
			if err := s.repo.UpdateStatus(ctx, dbInstances[i].ID, models.InstanceStatusReady); err != nil {
				log.Printf("⚠️ Warning: Failed to update instance %s status: %v", dbInstances[i].Name, err)
			} else {
				log.Printf("✅ Updated instance %s status to ready", dbInstances[i].Name)
			}
		}
	}

	log.Printf("✅ Provisioning completed successfully")
	return nil
}

// handleInfrastructureDeletion handles the infrastructure deletion process
func (s *InstanceService) handleInfrastructureDeletion(
	ctx context.Context,
	job *models.Job,
	infraReq *infrastructure.JobRequest,
) error {
	log.Printf("🗑️ Starting async deletion for job %d", job.ID)

	// Update to initializing when starting setup
	log.Printf("📝 Updating job status to initializing...")
	s.updateJobStatusWithError(ctx, job.ID, models.JobStatusInitializing, nil, "")

	// Get instances from database for this job, ordered by creation time
	log.Printf("🔍 Getting instances from database for job %d...", job.ID)
	instances, err := s.repo.GetByJobIDOrdered(ctx, job.ID)
	if err != nil {
		log.Printf("❌ Failed to get instances from database: %v", err)
		return fmt.Errorf("failed to get instances: %w", err)
	}

	if len(instances) == 0 {
		log.Printf("❌ No instances found for job %d", job.ID)
		return fmt.Errorf("no instances found for job %d", job.ID)
	}

	// TODO: this section of code could be refactored to be unit tested
	// Check if we have specific instance names to delete
	var instancesToDelete []models.Instance
	var specificNamesToDelete []string
	var numberOfInstancesToDelete int

	// Collect specific instance names to delete
	for _, instanceReq := range infraReq.Instances {
		if instanceReq.Name != "" {
			specificNamesToDelete = append(specificNamesToDelete, instanceReq.Name)
>>>>>>> f50e8bd5
		}

<<<<<<< HEAD
		result, err := infra.Execute()
		if err != nil {
			// Check if error is due to resource not found
			if strings.Contains(err.Error(), "404") &&
				strings.Contains(err.Error(), "could not be found") {
				fmt.Printf("⚠️ Warning: Some old resources were not found (already deleted)\n")
			} else {
				fmt.Printf("❌ Failed to execute infrastructure: %v\n", err)
				return
			}
		}

		// Start Ansible provisioning if creation was successful and provisioning is requested
		if instances[0].Provision {
			pInstances, ok := result.([]infrastructure.InstanceInfo)
			if !ok {
				fmt.Printf("❌ Invalid result type: %T\n", result)
				return
			}

			fmt.Printf("📝 Created instances: %+v\n", pInstances)
=======
	// Calculate how many instances to delete
	numberOfInstancesToDelete = len(specificNamesToDelete)

	if numberOfInstancesToDelete <= 0 {
		log.Printf("❌ Invalid number of instances to delete: %d", numberOfInstancesToDelete)
		return fmt.Errorf("invalid number of instances to delete: %d", numberOfInstancesToDelete)
	}

	// Limit the number of instances to delete to the available ones
	if numberOfInstancesToDelete > len(instances) {
		log.Printf("⚠️ Warning: Requested to delete %d instances but only %d are available",
			numberOfInstancesToDelete, len(instances))
	}

	// Prepare deletion result
	deletionResult := map[string]interface{}{
		"status":  "deleting",
		"deleted": []string{},
	}

	log.Printf("ℹ️ Will delete %d oldest instances out of %d total instances",
		numberOfInstancesToDelete, len(instances))

	// Try to delete each selected instance
	for _, instance := range instancesToDelete {
		log.Printf("🗑️ Attempting to delete instance: %s", instance.Name)

		// Create a new infrastructure request for each instance
		instanceInfraReq := &infrastructure.JobRequest{
			InstanceName: instance.Name,
			ProjectName:  infraReq.ProjectName,
			Provider:     infraReq.Provider,
			Instances: []infrastructure.InstanceRequest{{
				Provider: string(instance.ProviderID),
				Region:   instance.Region,
				Size:     instance.Size,
			}},
			Action: "delete",
		}
>>>>>>> f50e8bd5

			for _, instance := range pInstances {
				err := s.repo.UpdateIPByName(ctx, instance.Name, instance.IP)
				if err != nil {
					fmt.Printf("❌ Failed to update instance %s IP: %v\n", instance.Name, err)
				}

				err = s.repo.UpdateStatusByName(ctx, instance.Name, models.InstanceStatusProvisioning)
				if err != nil {
					fmt.Printf("❌ Failed to update instance %s status to provisioning: %v\n", instance.Name, err)
				}
			}

			// TODO: instance provisioning should be done in a way that is async and updates the instance status one by one in the db
			if err := infra.RunProvisioning(pInstances); err != nil {
				fmt.Printf("❌ Failed to run provisioning: %v\n", err)
				return
			}

			for _, instance := range pInstances {
				// TODO:Consider passing OwnerID to update the status as well
				// Not sure if Ready is the best status to set here
				if err := s.repo.UpdateStatusByName(ctx, instance.Name, models.InstanceStatusReady); err != nil {
					fmt.Printf("❌ Failed to update instance status to provisioning: %v\n", err)
				}
			}
		}

		fmt.Printf("✅ Infrastructure creation completed for job ID %d\n", jobID)
	}()
}

// GetPublicIPs retrieves all public IPs and instance details
func (s *Instance) GetPublicIPs(ctx context.Context, opts *models.ListOptions) ([]models.Instance, error) {
	fmt.Println("📥 Getting all instances from database...")

	// Get all instances with their details
	instances, err := s.repo.List(ctx, opts)
	if err != nil {
		fmt.Printf("❌ Error listing instances: %v\n", err)
		return nil, fmt.Errorf("failed to list instances: %w", err)
	}

	fmt.Printf("✅ Retrieved %d instances from database\n", len(instances))
	return instances, nil
}

// GetInstancesByJobID retrieves all instances for a specific job
func (s *Instance) GetInstancesByJobID(ctx context.Context, jobID uint) ([]models.Instance, error) {
	fmt.Printf("📥 Getting instances for job ID %d from database...\n", jobID)

	// Get instances for the specific job
	instances, err := s.repo.GetByJobID(ctx, jobID)
	if err != nil {
		fmt.Printf("❌ Error getting instances for job %d: %v\n", jobID, err)
		return nil, fmt.Errorf("failed to get instances for job %d: %w", jobID, err)
	}

	fmt.Printf("✅ Retrieved %d instances for job %d from database\n", len(instances), jobID)
	return instances, nil
}

<<<<<<< HEAD
// Terminate handles the termination of instances for a given job name and instance names.
func (s *Instance) Terminate(ctx context.Context, ownerID uint, jobName string, instanceNames []string) error {
	job, err := s.jobService.jobRepo.GetByName(ctx, ownerID, jobName)
	if err != nil {
		return fmt.Errorf("failed to get job: %w", err)
	}

	instances, err := s.repo.GetByNames(ctx, instanceNames)
	if err != nil {
		return fmt.Errorf("failed to get instances: %w", err)
	}

	s.terminate(ctx, job.Name, instances)
	return nil
}

// handleInfrastructureDeletion handles the infrastructure deletion process
func (s *Instance) terminate(ctx context.Context, jobName string, instances []models.Instance) {
	go func() {
		if len(instances) == 0 {
			fmt.Printf("❌ No instances found to terminate\n")
			return
		}

		// Prepare deletion result
		deletionResult := map[string]interface{}{
			"status":  "deleting",
			"deleted": []string{},
		}

		// Try to delete each selected instance
		// TODO: Consider async deletion in multiple goroutines
		for _, instance := range instances {
			fmt.Printf("🗑️ Attempting to delete instance: %s\n", instance.Name)

			// Create a new infrastructure request for each instance
			instanceInfraReq := &infrastructure.InstancesRequest{
				JobName: jobName,
				Instances: []infrastructure.InstanceRequest{
					{
						Name:     instance.Name,
						Provider: instance.ProviderID,
						Region:   instance.Region,
						Size:     instance.Size,
					},
				},
				Action: "delete",
			}

			// TODO: a hacky fix, but has to be addressed properly in another PR
			if instanceInfraReq.Provider == "" {
				instanceInfraReq.Provider = instanceInfraReq.Instances[0].Provider
			}

			// Create infrastructure client for this specific instance
			infra, err := infrastructure.NewInfrastructure(instanceInfraReq)
			if err != nil {
				fmt.Printf("❌ Failed to create infrastructure client for instance %s: %v\n", instance.Name, err)
				continue
			}

			// Execute the deletion for this specific instance
			_, err = infra.Execute()
			if err != nil {
				if strings.Contains(err.Error(), "404") || strings.Contains(err.Error(), "not found") {
					fmt.Printf("⚠️ Warning: Instance %s was already deleted\n", instance.Name)
					// Instance doesn't exist in DO, safe to mark as deleted
					if err := s.repo.Terminate(ctx, instance.ID); err != nil {
						fmt.Printf("❌ Failed to mark instance %s as terminated in database: %v\n", instance.Name, err)
						continue
					}
					fmt.Printf("✅ Marked instance %s as terminated in database\n", instance.Name)
					if deleted, ok := deletionResult["deleted"].([]string); ok {
						deletionResult["deleted"] = append(deleted, instance.Name)
					}
				} else {
					fmt.Printf("❌ Error deleting instance %s: %v\n", instance.Name, err)
					continue
				}
			}

			// Deletion was successful, update database
			if err := s.repo.Terminate(ctx, instance.ID); err != nil {
				fmt.Printf("❌ Failed to mark instance %s as terminated in database: %v\n", instance.Name, err)
				continue
			}
			fmt.Printf("✅ Marked instance %s as terminated in database\n", instance.Name)
			if deleted, ok := deletionResult["deleted"].([]string); ok {
				deletionResult["deleted"] = append(deleted, instance.Name)
			}
		}

		deletionResult["status"] = "completed"
	}()
=======
// CreateInstancesForJob creates instances for an existing job
func (s *InstanceService) CreateInstancesForJob(
	ctx context.Context,
	job *models.Job,
	instances []infrastructure.InstanceRequest,
) error {
	log.Printf("📝 Starting instance creation process for job %d", job.ID)

	// Validate instances array is not empty
	if len(instances) == 0 {
		log.Printf("❌ No instances provided in request")
		return fmt.Errorf("no instances provided in request")
	}

	// Create job request
	jobReq := &infrastructure.JobRequest{
		JobName:      job.Name,
		InstanceName: job.Name,
		ProjectName:  job.ProjectName,
		Provider:     instances[0].Provider,
		Instances:    instances,
		Action:       "create",
	}

	log.Printf("🔍 Validating job request: %+v", jobReq)
	if err := jobReq.Validate(); err != nil {
		log.Printf("❌ Job request validation failed: %v", err)
		return fmt.Errorf("invalid request: %w", err)
	}

	// Create pending instances in the database
	instanceConfig := instances[0] // Safe because we validate there's at least one instance in the request
	log.Printf("📝 Will create %d instances with config: %+v", instanceConfig.NumberOfInstances, instanceConfig)

	for i := 0; i < instanceConfig.NumberOfInstances; i++ {
		// Create default tags if none provided
		var tags []string
		if len(instanceConfig.Tags) > 0 {
			tags = instanceConfig.Tags
		} else {
			tags = []string{fmt.Sprintf("%s-do-instance", job.Name)}
		}

		// Create instance in database with pending status
		instance := &models.Instance{
			JobID:      job.ID,
			ProviderID: models.ProviderID(jobReq.Provider),
			Name:       fmt.Sprintf("%s-%d", job.Name, i), // Match DO's naming convention
			Region:     instanceConfig.Region,
			Size:       instanceConfig.Size,
			Image:      instanceConfig.Image,
			Tags:       tags,
			Status:     models.InstanceStatusPending,
		}

		log.Printf("📝 Creating instance %d/%d in database: %+v", i+1, instanceConfig.NumberOfInstances, instance)

		if err := s.repo.Create(ctx, instance); err != nil {
			log.Printf("❌ Failed to create instance in database:\nInstance data: %+v\nError details: %v\nError type: %T",
				instance, err, err)

			// Log more details about the error
			log.Printf("🔍 Detailed error information:")
			log.Printf("  - Error type: %T", err)
			log.Printf("  - Error message: %v", err)
			log.Printf("  - Instance data: %+v", instance)

			// If this is the first instance and it fails, we should fail the entire operation
			if i == 0 {
				log.Printf("❌ First instance creation failed, aborting operation")
				// Try to update job status to failed
				updateErr := s.jobService.UpdateJobStatus(ctx, job.ID, models.JobStatusFailed, nil,
					fmt.Sprintf("Failed to create first instance: %v", err))
				if updateErr != nil {
					log.Printf("❌ Additionally failed to update job status: %v", updateErr)
				}
				return fmt.Errorf("failed to create first instance in database: %w", err)
			}

			// For subsequent instances, continue but log the error
			continue
		}
		log.Printf("✅ Successfully created instance %s in database with ID %d", instance.Name, instance.ID)
	}

	log.Printf("🚀 Starting async infrastructure creation for job %d", job.ID)
	// Start async infrastructure creation
	go func() {
		if err := s.handleInfrastructureCreation(context.Background(), job, jobReq, instances); err != nil {
			log.Printf("❌ Failed to handle infrastructure creation: %v", err)
			s.updateJobStatusWithError(context.Background(), job.ID, models.JobStatusFailed, nil, err.Error())
		}
	}()

	log.Printf("✅ Instance creation process initiated successfully for job %d", job.ID)
	return nil
>>>>>>> f50e8bd5
}<|MERGE_RESOLUTION|>--- conflicted
+++ resolved
@@ -12,39 +12,14 @@
 	"github.com/celestiaorg/talis/internal/types/infrastructure"
 )
 
-<<<<<<< HEAD
 // Instance provides business logic for instance operations
 type Instance struct {
-=======
-// Instance defines the interface for instance operations
-type Instance interface {
-	ListInstances(ctx context.Context, opts *models.ListOptions) ([]models.Instance, error)
-	CreateInstance(ctx context.Context, name, projectName, webhookURL string, instances []infrastructure.InstanceRequest) (*models.Job, error)
-	CreateInstancesForJob(ctx context.Context, job *models.Job, instances []infrastructure.InstanceRequest) error
-	DeleteInstance(ctx context.Context, jobID uint, name, projectName string, instances []infrastructure.InstanceRequest) (*models.Job, error)
-	GetInstance(ctx context.Context, id uint) (*models.Instance, error)
-	GetPublicIPs(ctx context.Context, opts *models.ListOptions) ([]models.Instance, error)
-	GetInstancesByJobID(ctx context.Context, jobID uint) ([]models.Instance, error)
-}
-
-// Job defines the interface for job operations
-type Job interface {
-	CreateJob(ctx context.Context, job *models.Job) (*models.Job, error)
-	UpdateJobStatus(ctx context.Context, id uint, status models.JobStatus, result interface{}, errMsg string) error
-	GetByProjectName(ctx context.Context, projectName string) (*models.Job, error)
-	GetJobStatus(ctx context.Context, ownerID uint, id uint) (models.JobStatus, error)
-	ListJobs(ctx context.Context, status models.JobStatus, ownerID uint, opts *models.ListOptions) ([]models.Job, error)
-}
-
-// InstanceService provides business logic for instance operations
-type InstanceService struct {
->>>>>>> f50e8bd5
 	repo       *repos.InstanceRepository
-	jobService *JobService
+	jobService *Job
 }
 
 // NewInstanceService creates a new instance service instance
-func NewInstanceService(repo *repos.InstanceRepository, jobService *JobService) *Instance {
+func NewInstanceService(repo *repos.InstanceRepository, jobService *Job) *Instance {
 	return &Instance{
 		repo:       repo,
 		jobService: jobService,
@@ -57,7 +32,6 @@
 }
 
 // CreateInstance creates a new instance
-<<<<<<< HEAD
 func (s *Instance) CreateInstance(ctx context.Context, ownerID uint, jobName string, instances []infrastructure.InstanceRequest) error {
 	job, err := s.jobService.jobRepo.GetByName(ctx, ownerID, jobName)
 	if err != nil {
@@ -112,368 +86,8 @@
 		if err != nil {
 			fmt.Printf("❌ Failed to create infrastructure: %v\n", err)
 			return
-=======
-func (s *InstanceService) CreateInstance(
-	ctx context.Context,
-	instanceName,
-	projectName,
-	webhookURL string,
-	instances []infrastructure.InstanceRequest,
-) (*models.Job, error) {
-	log.Printf("📝 Starting instance creation process for project %s with name %s", projectName, instanceName)
-
-	// Validate instances array is not empty
-	if len(instances) == 0 {
-		log.Printf("❌ No instances provided in request")
-		return nil, fmt.Errorf("no instances provided in request")
-	}
-
-	// Create job request
-	jobName := fmt.Sprintf("%s-%s-creation", projectName, instanceName)
-	jobReq := &infrastructure.JobRequest{
-		JobName:     jobName,
-		ProjectName: projectName,
-		Provider:    instances[0].Provider,
-		Instances:   instances,
-		Action:      "create",
-	}
-
-	log.Printf("🔍 Validating job request: %+v", jobReq)
-	if err := jobReq.Validate(); err != nil {
-		log.Printf("❌ Job request validation failed: %v", err)
-		return nil, fmt.Errorf("invalid request: %w", err)
-	}
-
-	// Create job first
-	job := &models.Job{
-		Name:        jobName,
-		ProjectName: projectName,
-		Status:      models.JobStatusPending,
-		WebhookURL:  webhookURL,
-		OwnerID:     0, // Default owner ID for now
-	}
-
-	log.Printf("📝 Creating job in database: %+v", job)
-	job, err := s.jobService.CreateJob(ctx, job)
-	if err != nil {
-		log.Printf("❌ Failed to create job in database: %v", err)
-		return nil, fmt.Errorf("failed to create job: %w", err)
-	}
-	log.Printf("✅ Job created successfully with ID: %d", job.ID)
-
-	// Create pending instances in the database
-	instanceConfig := instances[0] // Safe because we validate there's at least one instance in the request
-	log.Printf("📝 Will create %d instances with config: %+v", instanceConfig.NumberOfInstances, instanceConfig)
-
-	for i := 0; i < instanceConfig.NumberOfInstances; i++ {
-		// Create default tags if none provided
-		var tags []string
-		if len(instanceConfig.Tags) > 0 {
-			tags = instanceConfig.Tags
-		} else {
-			tags = []string{fmt.Sprintf("%s-do-instance", job.Name)}
-		}
-
-		// Create instance in database with pending status
-		instance := &models.Instance{
-			JobID:      job.ID,
-			ProviderID: models.ProviderID(jobReq.Provider),
-			Name:       fmt.Sprintf("%s-%d", instanceName, i), // Match DO's naming convention
-			Region:     instanceConfig.Region,
-			Size:       instanceConfig.Size,
-			Image:      instanceConfig.Image,
-			Tags:       tags,
-			Status:     models.InstanceStatusPending,
-		}
-
-		log.Printf("📝 Creating instance %d/%d in database: %+v", i+1, instanceConfig.NumberOfInstances, instance)
-
-		if err := s.repo.Create(ctx, instance); err != nil {
-			log.Printf("❌ Failed to create instance in database:\nInstance data: %+v\nError details: %v\nError type: %T",
-				instance, err, err)
-
-			// Log more details about the error
-			log.Printf("🔍 Detailed error information:")
-			log.Printf("  - Error type: %T", err)
-			log.Printf("  - Error message: %v", err)
-			log.Printf("  - Instance data: %+v", instance)
-
-			// If this is the first instance and it fails, we should fail the entire operation
-			if i == 0 {
-				log.Printf("❌ First instance creation failed, aborting operation")
-				// Try to update job status to failed
-				updateErr := s.jobService.UpdateJobStatus(ctx, job.ID, models.JobStatusFailed, nil,
-					fmt.Sprintf("Failed to create first instance: %v", err))
-				if updateErr != nil {
-					log.Printf("❌ Additionally failed to update job status: %v", updateErr)
-				}
-				return nil, fmt.Errorf("failed to create first instance in database: %w", err)
-			}
-
-			// For subsequent instances, continue but log the error
-			continue
-		}
-		log.Printf("✅ Successfully created instance %s in database with ID %d", instance.Name, instance.ID)
-	}
-
-	log.Printf("🚀 Starting async infrastructure creation for job %d", job.ID)
-	// Start async infrastructure creation
-	go func() {
-		if err := s.handleInfrastructureCreation(context.Background(), job, jobReq, instances); err != nil {
-			log.Printf("❌ Failed to handle infrastructure creation: %v", err)
-			s.updateJobStatusWithError(context.Background(), job.ID, models.JobStatusFailed, nil, err.Error())
-		}
-	}()
-
-	log.Printf("✅ Instance creation process initiated successfully for job %d", job.ID)
-	return job, nil
-}
-
-// DeleteInstance deletes an instance
-func (s *InstanceService) DeleteInstance(
-	ctx context.Context,
-	jobID uint,
-	instanceName,
-	projectName string,
-	instances []infrastructure.InstanceRequest,
-) (*models.Job, error) {
-	// Create job for deletion
-	job := &models.Job{
-		Model: gorm.Model{
-			ID: jobID,
-		},
-		Name:        instanceName,
-		ProjectName: projectName,
-		Status:      models.JobStatusPending,
-	}
-
-	// Create infrastructure request
-	jobReq := &infrastructure.JobRequest{
-		JobName:      job.Name,
-		InstanceName: instanceName,
-		ProjectName:  job.ProjectName,
-		Provider:     instances[0].Provider,
-		Instances:    instances,
-		Action:       "delete",
-	}
-
-	// Start async infrastructure deletion
-	go func() {
-		if err := s.handleInfrastructureDeletion(context.Background(), job, jobReq); err != nil {
-			fmt.Printf("❌ Failed to handle infrastructure deletion: %v\n", err)
-			s.updateJobStatusWithError(context.Background(), job.ID, models.JobStatusFailed, nil, err.Error())
-		}
-	}()
-
-	return job, nil
-}
-
-// GetInstance retrieves an instance by ID
-func (s *InstanceService) GetInstance(ctx context.Context, id uint) (*models.Instance, error) {
-	return s.repo.Get(ctx, id)
-}
-
-// handleInfrastructureCreation handles the infrastructure creation process
-func (s *InstanceService) handleInfrastructureCreation(
-	ctx context.Context,
-	job *models.Job,
-	jobReq *infrastructure.JobRequest,
-	instances []infrastructure.InstanceRequest,
-) error {
-	log.Printf("🚀 Starting async infrastructure creation for job %d...", job.ID)
-
-	// Update to initializing when starting setup
-	log.Printf("📝 Updating job status to initializing...")
-	s.updateJobStatusWithError(ctx, job.ID, models.JobStatusInitializing, nil, "")
-
-	log.Printf("🔧 Creating infrastructure client...")
-	infra, err := infrastructure.NewInfrastructure(jobReq)
-	if err != nil {
-		log.Printf("❌ Failed to create infrastructure client: %v", err)
-		return fmt.Errorf("failed to create infrastructure client: %w", err)
-	}
-
-	// Update to provisioning when creating infrastructure
-	log.Printf("📝 Updating job status to provisioning...")
-	s.updateJobStatusWithError(ctx, job.ID, models.JobStatusProvisioning, nil, "")
-
-	log.Printf("🚀 Executing infrastructure creation...")
-	result, err := infra.Execute()
-	if err != nil {
-		// Check if error is due to resource not found
-		if strings.Contains(err.Error(), "404") && strings.Contains(err.Error(), "could not be found") {
-			log.Printf("⚠️ Warning: Some old resources were not found (already deleted)")
-		} else {
-			log.Printf("❌ Failed to execute infrastructure: %v", err)
-			return fmt.Errorf("failed to execute infrastructure: %w", err)
-		}
-	}
-
-	// Get instance information from the result
-	instanceInfos, ok := result.([]infrastructure.InstanceInfo)
-	if !ok {
-		log.Printf("❌ Invalid result type: expected []infrastructure.InstanceInfo, got %T", result)
-		return fmt.Errorf("invalid result type: expected []infrastructure.InstanceInfo, got %T", result)
-	}
-
-	log.Printf("📝 Got instance information from provider: %+v", instanceInfos)
-
-	// Get existing instances from database
-	log.Printf("🔍 Getting existing instances from database for job %d...", job.ID)
-	dbInstances, err := s.repo.GetByJobID(ctx, job.ID)
-	if err != nil {
-		log.Printf("❌ Failed to get instances from database: %v", err)
-		return fmt.Errorf("failed to get instances from database: %w", err)
-	}
-
-	// Update instances in database with their new information
-	log.Printf("📝 Updating instances in database with provider information...")
-	for _, info := range instanceInfos {
-		// Find the instance to update by checking if DO's name starts with our base name
-		var instanceToUpdate *models.Instance
-		for i := range dbInstances {
-			// The DO instance name should start with our database instance name
-			if strings.HasPrefix(info.Name, dbInstances[i].Name) {
-				instanceToUpdate = &dbInstances[i]
-				break
-			}
-		}
-
-		if instanceToUpdate != nil {
-			// Update existing instance with DO's information
-			instanceToUpdate.Name = info.Name // Update with actual DO name
-			instanceToUpdate.PublicIP = info.IP
-			instanceToUpdate.Status = models.InstanceStatusReady
-			if err := s.repo.Update(ctx, instanceToUpdate.ID, instanceToUpdate); err != nil {
-				log.Printf("❌ Failed to update instance in database: %v", err)
-				continue
-			}
-			log.Printf("✅ Updated instance %s in database with IP %s", instanceToUpdate.Name, info.IP)
-		} else {
-			log.Printf("⚠️ Warning: No matching instance found in database for DO instance %s", info.Name)
-			// Log all database instances for debugging
-			log.Printf("🔍 Database instances available:")
-			for _, dbInstance := range dbInstances {
-				log.Printf("  - %s (ID: %d)", dbInstance.Name, dbInstance.ID)
-			}
-		}
-	}
-
-	// Handle provisioning if requested
-	if instances[0].Provision {
-		log.Printf("🔧 Starting provisioning process...")
-		if err := s.handleProvisioning(ctx, job, infra, instanceInfos); err != nil {
-			log.Printf("❌ Provisioning failed: %v", err)
-			return err
-		}
-	}
-
-	// Update final status with result
-	log.Printf("📝 Updating job status to completed...")
-	s.updateJobStatusWithError(ctx, job.ID, models.JobStatusCompleted, instanceInfos, "")
-
-	log.Printf("✅ Infrastructure creation completed for job ID %d", job.ID)
-	return nil
-}
-
-// handleProvisioning handles the provisioning process for instances
-func (s *InstanceService) handleProvisioning(
-	ctx context.Context,
-	job *models.Job,
-	infra *infrastructure.Infrastructure,
-	result interface{},
-) error {
-	instances, ok := result.([]infrastructure.InstanceInfo)
-	if !ok {
-		log.Printf("❌ Invalid result type for provisioning: %T", result)
-		return fmt.Errorf("invalid result type: %T, expected []infrastructure.InstanceInfo", result)
-	}
-
-	log.Printf("📝 Starting provisioning for instances: %+v", instances)
-
-	// Update to configuring when setting up Ansible
-	log.Printf("📝 Updating job status to configuring...")
-	s.updateJobStatusWithError(ctx, job.ID, models.JobStatusConfiguring, instances, "")
-
-	// Update instance status to provisioning
-	log.Printf("📝 Updating instance statuses to provisioning...")
-	dbInstances, err := s.repo.GetByJobID(ctx, job.ID)
-	if err != nil {
-		log.Printf("⚠️ Warning: Failed to get instances from database: %v", err)
-	} else {
-		for i := range dbInstances {
-			if err := s.repo.UpdateStatus(ctx, dbInstances[i].ID, models.InstanceStatusProvisioning); err != nil {
-				log.Printf("⚠️ Warning: Failed to update instance %s status: %v", dbInstances[i].Name, err)
-			} else {
-				log.Printf("✅ Updated instance %s status to provisioning", dbInstances[i].Name)
-			}
-		}
-	}
-
-	log.Printf("🔧 Running provisioning process...")
-	if err := infra.RunProvisioning(instances); err != nil {
-		log.Printf("❌ Provisioning failed: %v", err)
-		return fmt.Errorf("infrastructure created but provisioning failed: %w", err)
-	}
-
-	// Update instance status to ready after successful provisioning
-	log.Printf("📝 Updating instance statuses to ready...")
-	dbInstances, err = s.repo.GetByJobID(ctx, job.ID)
-	if err != nil {
-		log.Printf("⚠️ Warning: Failed to get instances from database: %v", err)
-	} else {
-		for i := range dbInstances {
-			if err := s.repo.UpdateStatus(ctx, dbInstances[i].ID, models.InstanceStatusReady); err != nil {
-				log.Printf("⚠️ Warning: Failed to update instance %s status: %v", dbInstances[i].Name, err)
-			} else {
-				log.Printf("✅ Updated instance %s status to ready", dbInstances[i].Name)
-			}
-		}
-	}
-
-	log.Printf("✅ Provisioning completed successfully")
-	return nil
-}
-
-// handleInfrastructureDeletion handles the infrastructure deletion process
-func (s *InstanceService) handleInfrastructureDeletion(
-	ctx context.Context,
-	job *models.Job,
-	infraReq *infrastructure.JobRequest,
-) error {
-	log.Printf("🗑️ Starting async deletion for job %d", job.ID)
-
-	// Update to initializing when starting setup
-	log.Printf("📝 Updating job status to initializing...")
-	s.updateJobStatusWithError(ctx, job.ID, models.JobStatusInitializing, nil, "")
-
-	// Get instances from database for this job, ordered by creation time
-	log.Printf("🔍 Getting instances from database for job %d...", job.ID)
-	instances, err := s.repo.GetByJobIDOrdered(ctx, job.ID)
-	if err != nil {
-		log.Printf("❌ Failed to get instances from database: %v", err)
-		return fmt.Errorf("failed to get instances: %w", err)
-	}
-
-	if len(instances) == 0 {
-		log.Printf("❌ No instances found for job %d", job.ID)
-		return fmt.Errorf("no instances found for job %d", job.ID)
-	}
-
-	// TODO: this section of code could be refactored to be unit tested
-	// Check if we have specific instance names to delete
-	var instancesToDelete []models.Instance
-	var specificNamesToDelete []string
-	var numberOfInstancesToDelete int
-
-	// Collect specific instance names to delete
-	for _, instanceReq := range infraReq.Instances {
-		if instanceReq.Name != "" {
-			specificNamesToDelete = append(specificNamesToDelete, instanceReq.Name)
->>>>>>> f50e8bd5
-		}
-
-<<<<<<< HEAD
+		}
+
 		result, err := infra.Execute()
 		if err != nil {
 			// Check if error is due to resource not found
@@ -495,47 +109,6 @@
 			}
 
 			fmt.Printf("📝 Created instances: %+v\n", pInstances)
-=======
-	// Calculate how many instances to delete
-	numberOfInstancesToDelete = len(specificNamesToDelete)
-
-	if numberOfInstancesToDelete <= 0 {
-		log.Printf("❌ Invalid number of instances to delete: %d", numberOfInstancesToDelete)
-		return fmt.Errorf("invalid number of instances to delete: %d", numberOfInstancesToDelete)
-	}
-
-	// Limit the number of instances to delete to the available ones
-	if numberOfInstancesToDelete > len(instances) {
-		log.Printf("⚠️ Warning: Requested to delete %d instances but only %d are available",
-			numberOfInstancesToDelete, len(instances))
-	}
-
-	// Prepare deletion result
-	deletionResult := map[string]interface{}{
-		"status":  "deleting",
-		"deleted": []string{},
-	}
-
-	log.Printf("ℹ️ Will delete %d oldest instances out of %d total instances",
-		numberOfInstancesToDelete, len(instances))
-
-	// Try to delete each selected instance
-	for _, instance := range instancesToDelete {
-		log.Printf("🗑️ Attempting to delete instance: %s", instance.Name)
-
-		// Create a new infrastructure request for each instance
-		instanceInfraReq := &infrastructure.JobRequest{
-			InstanceName: instance.Name,
-			ProjectName:  infraReq.ProjectName,
-			Provider:     infraReq.Provider,
-			Instances: []infrastructure.InstanceRequest{{
-				Provider: string(instance.ProviderID),
-				Region:   instance.Region,
-				Size:     instance.Size,
-			}},
-			Action: "delete",
-		}
->>>>>>> f50e8bd5
 
 			for _, instance := range pInstances {
 				err := s.repo.UpdateIPByName(ctx, instance.Name, instance.IP)
@@ -598,7 +171,6 @@
 	return instances, nil
 }
 
-<<<<<<< HEAD
 // Terminate handles the termination of instances for a given job name and instance names.
 func (s *Instance) Terminate(ctx context.Context, ownerID uint, jobName string, instanceNames []string) error {
 	job, err := s.jobService.jobRepo.GetByName(ctx, ownerID, jobName)
@@ -693,102 +265,4 @@
 
 		deletionResult["status"] = "completed"
 	}()
-=======
-// CreateInstancesForJob creates instances for an existing job
-func (s *InstanceService) CreateInstancesForJob(
-	ctx context.Context,
-	job *models.Job,
-	instances []infrastructure.InstanceRequest,
-) error {
-	log.Printf("📝 Starting instance creation process for job %d", job.ID)
-
-	// Validate instances array is not empty
-	if len(instances) == 0 {
-		log.Printf("❌ No instances provided in request")
-		return fmt.Errorf("no instances provided in request")
-	}
-
-	// Create job request
-	jobReq := &infrastructure.JobRequest{
-		JobName:      job.Name,
-		InstanceName: job.Name,
-		ProjectName:  job.ProjectName,
-		Provider:     instances[0].Provider,
-		Instances:    instances,
-		Action:       "create",
-	}
-
-	log.Printf("🔍 Validating job request: %+v", jobReq)
-	if err := jobReq.Validate(); err != nil {
-		log.Printf("❌ Job request validation failed: %v", err)
-		return fmt.Errorf("invalid request: %w", err)
-	}
-
-	// Create pending instances in the database
-	instanceConfig := instances[0] // Safe because we validate there's at least one instance in the request
-	log.Printf("📝 Will create %d instances with config: %+v", instanceConfig.NumberOfInstances, instanceConfig)
-
-	for i := 0; i < instanceConfig.NumberOfInstances; i++ {
-		// Create default tags if none provided
-		var tags []string
-		if len(instanceConfig.Tags) > 0 {
-			tags = instanceConfig.Tags
-		} else {
-			tags = []string{fmt.Sprintf("%s-do-instance", job.Name)}
-		}
-
-		// Create instance in database with pending status
-		instance := &models.Instance{
-			JobID:      job.ID,
-			ProviderID: models.ProviderID(jobReq.Provider),
-			Name:       fmt.Sprintf("%s-%d", job.Name, i), // Match DO's naming convention
-			Region:     instanceConfig.Region,
-			Size:       instanceConfig.Size,
-			Image:      instanceConfig.Image,
-			Tags:       tags,
-			Status:     models.InstanceStatusPending,
-		}
-
-		log.Printf("📝 Creating instance %d/%d in database: %+v", i+1, instanceConfig.NumberOfInstances, instance)
-
-		if err := s.repo.Create(ctx, instance); err != nil {
-			log.Printf("❌ Failed to create instance in database:\nInstance data: %+v\nError details: %v\nError type: %T",
-				instance, err, err)
-
-			// Log more details about the error
-			log.Printf("🔍 Detailed error information:")
-			log.Printf("  - Error type: %T", err)
-			log.Printf("  - Error message: %v", err)
-			log.Printf("  - Instance data: %+v", instance)
-
-			// If this is the first instance and it fails, we should fail the entire operation
-			if i == 0 {
-				log.Printf("❌ First instance creation failed, aborting operation")
-				// Try to update job status to failed
-				updateErr := s.jobService.UpdateJobStatus(ctx, job.ID, models.JobStatusFailed, nil,
-					fmt.Sprintf("Failed to create first instance: %v", err))
-				if updateErr != nil {
-					log.Printf("❌ Additionally failed to update job status: %v", updateErr)
-				}
-				return fmt.Errorf("failed to create first instance in database: %w", err)
-			}
-
-			// For subsequent instances, continue but log the error
-			continue
-		}
-		log.Printf("✅ Successfully created instance %s in database with ID %d", instance.Name, instance.ID)
-	}
-
-	log.Printf("🚀 Starting async infrastructure creation for job %d", job.ID)
-	// Start async infrastructure creation
-	go func() {
-		if err := s.handleInfrastructureCreation(context.Background(), job, jobReq, instances); err != nil {
-			log.Printf("❌ Failed to handle infrastructure creation: %v", err)
-			s.updateJobStatusWithError(context.Background(), job.ID, models.JobStatusFailed, nil, err.Error())
-		}
-	}()
-
-	log.Printf("✅ Instance creation process initiated successfully for job %d", job.ID)
-	return nil
->>>>>>> f50e8bd5
 }