--- conflicted
+++ resolved
@@ -3,11 +3,6 @@
 import (
 	"context"
 	"fmt"
-<<<<<<< HEAD
-	"log"
-	"slices"
-=======
->>>>>>> 3925e9e9
 	"strings"
 
 	"github.com/google/uuid"
@@ -17,32 +12,8 @@
 	"github.com/celestiaorg/talis/internal/types/infrastructure"
 )
 
-<<<<<<< HEAD
-// Instance defines the interface for instance operations
-type Instance interface {
-	ListInstances(ctx context.Context, opts *models.ListOptions) ([]models.Instance, error)
-	CreateInstance(ctx context.Context, name, projectName, webhookURL string, instances []infrastructure.InstanceRequest) (*models.Job, error)
-	CreateInstancesForJob(ctx context.Context, job *models.Job, instances []infrastructure.InstanceRequest) error
-	DeleteInstance(ctx context.Context, jobID uint, name, projectName string, instances []infrastructure.InstanceRequest) (*models.Job, error)
-	GetInstance(ctx context.Context, id uint) (*models.Instance, error)
-	GetInstancesByJobID(ctx context.Context, jobID uint) ([]models.Instance, error)
-}
-
-// Job defines the interface for job operations
-type Job interface {
-	CreateJob(ctx context.Context, job *models.Job) (*models.Job, error)
-	UpdateJobStatus(ctx context.Context, id uint, status models.JobStatus, result interface{}, errMsg string) error
-	GetByProjectName(ctx context.Context, projectName string) (*models.Job, error)
-	GetJobStatus(ctx context.Context, ownerID uint, id uint) (models.JobStatus, error)
-	ListJobs(ctx context.Context, status models.JobStatus, ownerID uint, opts *models.ListOptions) ([]models.Job, error)
-}
-
-// InstanceService provides business logic for instance operations
-type InstanceService struct {
-=======
 // Instance provides business logic for instance operations
 type Instance struct {
->>>>>>> 3925e9e9
 	repo       *repos.InstanceRepository
 	jobService *Job
 }
@@ -157,91 +128,12 @@
 				return
 			}
 
-<<<<<<< HEAD
-	// TODO: this section of code could be refactored to be unit tested
-	// Check if we have specific instance names to delete
-	var instancesToDelete []models.Instance
-	var specificNamesToDelete []string
-	var numberOfInstancesToDelete int
-
-	// Collect specific instance names to delete and track the total number of instances to delete
-	for _, instanceReq := range infraReq.Instances {
-		if instanceReq.Name != "" {
-			specificNamesToDelete = append(specificNamesToDelete, instanceReq.Name)
-		}
-		numberOfInstancesToDelete += instanceReq.NumberOfInstances
-	}
-
-	// Check if we have specific instance names to delete
-	if len(specificNamesToDelete) > 0 {
-		for _, instance := range instances {
-			if slices.Contains(specificNamesToDelete, instance.Name) {
-				instancesToDelete = append(instancesToDelete, instance)
-			}
-		}
-	} else {
-		// If no specific instance names are provided, delete the oldest instances
-		instancesToDelete = instances[:numberOfInstancesToDelete]
-	}
-
-	if numberOfInstancesToDelete <= 0 {
-		log.Printf("❌ Invalid number of instances to delete: %d", numberOfInstancesToDelete)
-		return fmt.Errorf("invalid number of instances to delete: %d", numberOfInstancesToDelete)
-	}
-
-	// Limit the number of instances to delete to the available ones
-	if numberOfInstancesToDelete > len(instances) {
-		log.Printf("⚠️ Warning: Requested to delete %d instances but only %d are available",
-			numberOfInstancesToDelete, len(instances))
-	}
-
-	// Prepare deletion result
-	deletionResult := map[string]interface{}{
-		"status":  "deleting",
-		"deleted": []string{},
-	}
-
-	log.Printf("ℹ️ Will delete %d oldest instances out of %d total instances",
-		numberOfInstancesToDelete, len(instances))
-
-	// Try to delete each selected instance
-	for _, instance := range instancesToDelete {
-		log.Printf("🗑️ Attempting to delete instance: %s", instance.Name)
-
-		// Create a new infrastructure request for each instance
-		instanceInfraReq := &infrastructure.JobRequest{
-			InstanceName: instance.Name,
-			ProjectName:  infraReq.ProjectName,
-			Provider:     infraReq.Provider,
-			Instances: []infrastructure.InstanceRequest{{
-				Provider: string(instance.ProviderID),
-				Region:   instance.Region,
-				Size:     instance.Size,
-			}},
-			Action: "delete",
-		}
-
-		// Create infrastructure client for this specific instance
-		infra, err := infrastructure.NewInfrastructure(instanceInfraReq)
-		if err != nil {
-			fmt.Printf("❌ Failed to create infrastructure client for instance %s: %v\n", instance.Name, err)
-			continue
-		}
-
-		// Execute the deletion for this specific instance
-		_, err = infra.Execute()
-		if err != nil {
-			if !(strings.Contains(err.Error(), "404") || strings.Contains(err.Error(), "not found")) {
-				fmt.Printf("❌ Error deleting instance %s: %v\n", instance.Name, err)
-				continue
-=======
 			for _, instance := range pInstances {
 				// TODO:Consider passing OwnerID to update the status as well
 				// Not sure if Ready is the best status to set here
 				if err := s.repo.UpdateStatusByName(ctx, instance.Name, models.InstanceStatusReady); err != nil {
 					fmt.Printf("❌ Failed to update instance status to provisioning: %v\n", err)
 				}
->>>>>>> 3925e9e9
 			}
 		}
 
@@ -249,24 +141,6 @@
 	}()
 }
 
-<<<<<<< HEAD
-=======
-// GetPublicIPs retrieves all public IPs and instance details
-func (s *Instance) GetPublicIPs(ctx context.Context, opts *models.ListOptions) ([]models.Instance, error) {
-	fmt.Println("📥 Getting all instances from database...")
-
-	// Get all instances with their details
-	instances, err := s.repo.List(ctx, opts)
-	if err != nil {
-		fmt.Printf("❌ Error listing instances: %v\n", err)
-		return nil, fmt.Errorf("failed to list instances: %w", err)
-	}
-
-	fmt.Printf("✅ Retrieved %d instances from database\n", len(instances))
-	return instances, nil
-}
-
->>>>>>> 3925e9e9
 // GetInstancesByJobID retrieves all instances for a specific job
 func (s *Instance) GetInstancesByJobID(ctx context.Context, jobID uint) ([]models.Instance, error) {
 	fmt.Printf("📥 Getting instances for job ID %d from database...\n", jobID)
