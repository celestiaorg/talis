--- conflicted
+++ resolved
@@ -111,6 +111,12 @@
 	volumes []string,
 	volumeDetails []types.VolumeDetails,
 ) error {
+	// Get the instance first to get its ownerID
+	instance, err := s.repo.GetByName(ctx, instanceName)
+	if err != nil {
+		return fmt.Errorf("failed to get instance %s: %w", instanceName, err)
+	}
+
 	// Convert volume details to database model
 	var dbVolumeDetails []models.VolumeDetail
 	for _, vd := range volumeDetails {
@@ -129,7 +135,7 @@
 	}
 
 	// Update instance in database
-	if err := s.repo.UpdateByName(ctx, instanceName, updateInstance); err != nil {
+	if err := s.repo.UpdateByName(ctx, instance.OwnerID, instanceName, updateInstance); err != nil {
 		return fmt.Errorf("failed to update instance %s volumes: %w", instanceName, err)
 	}
 
@@ -177,19 +183,15 @@
 
 		logger.Infof("📝 Created instances: %+v", pInstances)
 
-<<<<<<< HEAD
 		// Update instances with IP and status
-=======
 		// Update instance information in database
 		ownerID := instances[0].OwnerID
->>>>>>> 29faa4b5
 		for _, instance := range pInstances {
 			// Create update instance with only the fields we want to update
 			updateInstance := &models.Instance{
 				PublicIP: instance.PublicIP,
 				Status:   models.InstanceStatusReady,
 			}
-<<<<<<< HEAD
 
 			// Update volumes if present
 			if len(instance.Volumes) > 0 {
@@ -200,12 +202,8 @@
 			}
 
 			// Update instance with IP and status
-			if err := s.repo.UpdateByName(ctx, instance.Name, updateInstance); err != nil {
+			if err := s.repo.UpdateByName(ctx, ownerID, instance.Name, updateInstance); err != nil {
 				logger.Errorf("❌ Failed to update instance %s: %v", instance.Name, err)
-=======
-			if err := s.repo.UpdateByName(ctx, ownerID, instance.Name, updateInstance); err != nil {
-				fmt.Printf("❌ Failed to update instance %s: %v\n", instance.Name, err)
->>>>>>> 29faa4b5
 				continue
 			}
 			logger.Infof("✅ Updated instance %s with IP %s and status ready", instance.Name, instance.PublicIP)
@@ -224,13 +222,8 @@
 }
 
 // GetInstancesByJobID retrieves all instances for a specific job
-<<<<<<< HEAD
-func (s *Instance) GetInstancesByJobID(ctx context.Context, jobID uint) ([]models.Instance, error) {
-	logger.Infof("📥 Getting instances for job ID %d from database...", jobID)
-=======
 func (s *Instance) GetInstancesByJobID(ctx context.Context, ownerID uint, jobID uint) ([]models.Instance, error) {
 	fmt.Printf("📥 Getting instances for job ID %d from database...\n", jobID)
->>>>>>> 29faa4b5
 
 	// Get instances for the specific job
 	instances, err := s.repo.GetByJobID(ctx, ownerID, jobID)
