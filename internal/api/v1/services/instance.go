package services

import (
	"context"
	"fmt"
	"log"
	"strings"

	"gorm.io/gorm"

	"github.com/celestiaorg/talis/internal/db/models"
	"github.com/celestiaorg/talis/internal/db/repos"
	"github.com/celestiaorg/talis/internal/types/infrastructure"
)

// Instance defines the interface for instance operations
type Instance interface {
	ListInstances(ctx context.Context, opts *models.ListOptions) ([]models.Instance, error)
	CreateInstance(ctx context.Context, name, projectName, webhookURL string, instances []infrastructure.InstanceRequest) (*models.Job, error)
	CreateInstancesForJob(ctx context.Context, job *models.Job, instances []infrastructure.InstanceRequest) error
	DeleteInstance(ctx context.Context, jobID uint, name, projectName string, instances []infrastructure.InstanceRequest) (*models.Job, error)
	GetInstance(ctx context.Context, id uint) (*models.Instance, error)
	GetPublicIPs(ctx context.Context, opts *models.ListOptions) ([]models.Instance, error)
	GetInstancesByJobID(ctx context.Context, jobID uint) ([]models.Instance, error)
}

// Job defines the interface for job operations
type Job interface {
	CreateJob(ctx context.Context, job *models.Job) (*models.Job, error)
	UpdateJobStatus(ctx context.Context, id uint, status models.JobStatus, result interface{}, errMsg string) error
	GetByProjectName(ctx context.Context, projectName string) (*models.Job, error)
	GetJobStatus(ctx context.Context, ownerID uint, id uint) (models.JobStatus, error)
	ListJobs(ctx context.Context, status models.JobStatus, ownerID uint, opts *models.ListOptions) ([]models.Job, error)
}

// InstanceService provides business logic for instance operations
type InstanceService struct {
	repo       *repos.InstanceRepository
	jobService Job
}

// NewInstanceService creates a new instance service instance
func NewInstanceService(repo *repos.InstanceRepository, jobService Job) *InstanceService {
	return &InstanceService{
		repo:       repo,
		jobService: jobService,
	}
}

// ListInstances retrieves a paginated list of instances
func (s *InstanceService) ListInstances(ctx context.Context, opts *models.ListOptions) ([]models.Instance, error) {
	return s.repo.List(ctx, opts)
}

// CreateInstance creates a new instance
func (s *InstanceService) CreateInstance(
	ctx context.Context,
	instanceName,
	projectName,
	webhookURL string,
	instances []infrastructure.InstanceRequest,
) (*models.Job, error) {
	log.Printf("📝 Starting instance creation process for project %s with name %s", projectName, name)

	// Validate instances array is not empty
	if len(instances) == 0 {
		log.Printf("❌ No instances provided in request")
		return nil, fmt.Errorf("no instances provided in request")
	}

	// Create job request
	jobName := fmt.Sprintf("%s-%s-creation", projectName, instanceName)
	jobReq := &infrastructure.JobRequest{
		JobName:      jobName,
		InstanceName: instanceName,
		ProjectName:  projectName,
		Provider:     instances[0].Provider,
		Instances:    instances,
		Action:       "create",
	}

	log.Printf("🔍 Validating job request: %+v", jobReq)
	if err := jobReq.Validate(); err != nil {
		log.Printf("❌ Job request validation failed: %v", err)
		return nil, fmt.Errorf("invalid request: %w", err)
	}

	// Create job first
	job := &models.Job{
<<<<<<< HEAD
		Name:        name,
		ProjectName: projectName,
		Status:      models.JobStatusPending,
		WebhookURL:  webhookURL,
		OwnerID:     0, // Default owner ID for now
=======
		Name:         jobName,
		InstanceName: jobReq.InstanceName,
		ProjectName:  projectName,
		Status:       models.JobStatusPending,
		WebhookURL:   webhookURL,
>>>>>>> 68e8b5dc
	}

	log.Printf("📝 Creating job in database: %+v", job)
	job, err := s.jobService.CreateJob(ctx, job)
	if err != nil {
		log.Printf("❌ Failed to create job in database: %v", err)
		return nil, fmt.Errorf("failed to create job: %w", err)
	}
	log.Printf("✅ Job created successfully with ID: %d", job.ID)

	// Create pending instances in the database
	instanceConfig := instances[0] // Safe because we validate there's at least one instance in the request
	log.Printf("📝 Will create %d instances with config: %+v", instanceConfig.NumberOfInstances, instanceConfig)

	for i := 0; i < instanceConfig.NumberOfInstances; i++ {
		// Create default tags if none provided
		var tags []string
		if len(instanceConfig.Tags) > 0 {
			tags = instanceConfig.Tags
		} else {
			tags = []string{fmt.Sprintf("%s-do-instance", job.Name)}
		}

		// Create instance in database with pending status
		instance := &models.Instance{
			JobID:      job.ID,
			ProviderID: models.ProviderID(jobReq.Provider),
			Name:       fmt.Sprintf("%s-%d", name, i), // Match DO's naming convention
			Region:     instanceConfig.Region,
			Size:       instanceConfig.Size,
			Image:      instanceConfig.Image,
			Tags:       tags,
			Status:     models.InstanceStatusPending,
		}

		log.Printf("📝 Creating instance %d/%d in database: %+v", i+1, instanceConfig.NumberOfInstances, instance)

		if err := s.repo.Create(ctx, instance); err != nil {
			log.Printf("❌ Failed to create instance in database:\nInstance data: %+v\nError details: %v\nError type: %T",
				instance, err, err)

			// Log more details about the error
			log.Printf("🔍 Detailed error information:")
			log.Printf("  - Error type: %T", err)
			log.Printf("  - Error message: %v", err)
			log.Printf("  - Instance data: %+v", instance)

			// If this is the first instance and it fails, we should fail the entire operation
			if i == 0 {
				log.Printf("❌ First instance creation failed, aborting operation")
				// Try to update job status to failed
				updateErr := s.jobService.UpdateJobStatus(ctx, job.ID, models.JobStatusFailed, nil,
					fmt.Sprintf("Failed to create first instance: %v", err))
				if updateErr != nil {
					log.Printf("❌ Additionally failed to update job status: %v", updateErr)
				}
				return nil, fmt.Errorf("failed to create first instance in database: %w", err)
			}

			// For subsequent instances, continue but log the error
			continue
		}
		log.Printf("✅ Successfully created instance %s in database with ID %d", instance.Name, instance.ID)
	}

	log.Printf("🚀 Starting async infrastructure creation for job %d", job.ID)
	// Start async infrastructure creation
	go func() {
		if err := s.handleInfrastructureCreation(context.Background(), job, jobReq, instances); err != nil {
			log.Printf("❌ Failed to handle infrastructure creation: %v", err)
			s.updateJobStatusWithError(context.Background(), job.ID, models.JobStatusFailed, nil, err.Error())
		}
	}()

	log.Printf("✅ Instance creation process initiated successfully for job %d", job.ID)
	return job, nil
}

// DeleteInstance deletes an instance
func (s *InstanceService) DeleteInstance(
	ctx context.Context,
	jobID uint,
	instanceName,
	projectName string,
	instances []infrastructure.InstanceRequest,
) (*models.Job, error) {
	// Create job for deletion
	job := &models.Job{
		Model: gorm.Model{
			ID: jobID,
		},
		Name:        instanceName,
		ProjectName: projectName,
		Status:      models.JobStatusPending,
	}

	// Create infrastructure request
	infraReq := &infrastructure.JobRequest{
		InstanceName: instanceName,
		ProjectName:  projectName,
		Provider:     instances[0].Provider,
		Instances:    instances,
		Action:       "delete",
	}

	// Start async infrastructure deletion
	go func() {
		if err := s.handleInfrastructureDeletion(context.Background(), job, infraReq); err != nil {
			fmt.Printf("❌ Failed to handle infrastructure deletion: %v\n", err)
			s.updateJobStatusWithError(context.Background(), job.ID, models.JobStatusFailed, nil, err.Error())
		}
	}()

	return job, nil
}

// GetInstance retrieves an instance by ID
func (s *InstanceService) GetInstance(ctx context.Context, id uint) (*models.Instance, error) {
	return s.repo.Get(ctx, id)
}

// handleInfrastructureCreation handles the infrastructure creation process
func (s *InstanceService) handleInfrastructureCreation(
	ctx context.Context,
	job *models.Job,
	jobReq *infrastructure.JobRequest,
	instances []infrastructure.InstanceRequest,
) error {
	log.Printf("🚀 Starting async infrastructure creation for job %d...", job.ID)

	// Update to initializing when starting setup
	log.Printf("📝 Updating job status to initializing...")
	s.updateJobStatusWithError(ctx, job.ID, models.JobStatusInitializing, nil, "")

	log.Printf("🔧 Creating infrastructure client...")
	infra, err := infrastructure.NewInfrastructure(jobReq)
	if err != nil {
		log.Printf("❌ Failed to create infrastructure client: %v", err)
		return fmt.Errorf("failed to create infrastructure client: %w", err)
	}

	// Update to provisioning when creating infrastructure
	log.Printf("📝 Updating job status to provisioning...")
	s.updateJobStatusWithError(ctx, job.ID, models.JobStatusProvisioning, nil, "")

	log.Printf("🚀 Executing infrastructure creation...")
	result, err := infra.Execute()
	if err != nil {
		// Check if error is due to resource not found
		if strings.Contains(err.Error(), "404") && strings.Contains(err.Error(), "could not be found") {
			log.Printf("⚠️ Warning: Some old resources were not found (already deleted)")
		} else {
			log.Printf("❌ Failed to execute infrastructure: %v", err)
			return fmt.Errorf("failed to execute infrastructure: %w", err)
		}
	}

	// Get instance information from the result
	instanceInfos, ok := result.([]infrastructure.InstanceInfo)
	if !ok {
		log.Printf("❌ Invalid result type: expected []infrastructure.InstanceInfo, got %T", result)
		return fmt.Errorf("invalid result type: expected []infrastructure.InstanceInfo, got %T", result)
	}

	log.Printf("📝 Got instance information from provider: %+v", instanceInfos)

	// Get existing instances from database
	log.Printf("🔍 Getting existing instances from database for job %d...", job.ID)
	dbInstances, err := s.repo.GetByJobID(ctx, job.ID)
	if err != nil {
		log.Printf("❌ Failed to get instances from database: %v", err)
		return fmt.Errorf("failed to get instances from database: %w", err)
	}

	// Update instances in database with their new information
	log.Printf("📝 Updating instances in database with provider information...")
	for _, info := range instanceInfos {
		// Find the instance to update by checking if DO's name starts with our base name
		var instanceToUpdate *models.Instance
		for i := range dbInstances {
			// The DO instance name should start with our database instance name
			if strings.HasPrefix(info.Name, dbInstances[i].Name) {
				instanceToUpdate = &dbInstances[i]
				break
			}
		}

		if instanceToUpdate != nil {
			// Update existing instance with DO's information
			instanceToUpdate.Name = info.Name // Update with actual DO name
			instanceToUpdate.PublicIP = info.IP
			instanceToUpdate.Status = models.InstanceStatusReady
			if err := s.repo.Update(ctx, instanceToUpdate.ID, instanceToUpdate); err != nil {
				log.Printf("❌ Failed to update instance in database: %v", err)
				continue
			}
			log.Printf("✅ Updated instance %s in database with IP %s", instanceToUpdate.Name, info.IP)
		} else {
			log.Printf("⚠️ Warning: No matching instance found in database for DO instance %s", info.Name)
			// Log all database instances for debugging
			log.Printf("🔍 Database instances available:")
			for _, dbInstance := range dbInstances {
				log.Printf("  - %s (ID: %d)", dbInstance.Name, dbInstance.ID)
			}
		}
	}

	// Handle provisioning if requested
	if instances[0].Provision {
		log.Printf("🔧 Starting provisioning process...")
		if err := s.handleProvisioning(ctx, job, infra, instanceInfos); err != nil {
			log.Printf("❌ Provisioning failed: %v", err)
			return err
		}
	}

	// Update final status with result
	log.Printf("📝 Updating job status to completed...")
	s.updateJobStatusWithError(ctx, job.ID, models.JobStatusCompleted, instanceInfos, "")

	log.Printf("✅ Infrastructure creation completed for job ID %d", job.ID)
	return nil
}

// handleProvisioning handles the provisioning process for instances
func (s *InstanceService) handleProvisioning(
	ctx context.Context,
	job *models.Job,
	infra *infrastructure.Infrastructure,
	result interface{},
) error {
	instances, ok := result.([]infrastructure.InstanceInfo)
	if !ok {
		log.Printf("❌ Invalid result type for provisioning: %T", result)
		return fmt.Errorf("invalid result type: %T, expected []infrastructure.InstanceInfo", result)
	}

	log.Printf("📝 Starting provisioning for instances: %+v", instances)

	// Update to configuring when setting up Ansible
	log.Printf("📝 Updating job status to configuring...")
	s.updateJobStatusWithError(ctx, job.ID, models.JobStatusConfiguring, instances, "")

	// Update instance status to provisioning
	log.Printf("📝 Updating instance statuses to provisioning...")
	dbInstances, err := s.repo.GetByJobID(ctx, job.ID)
	if err != nil {
		log.Printf("⚠️ Warning: Failed to get instances from database: %v", err)
	} else {
		for i := range dbInstances {
			if err := s.repo.UpdateStatus(ctx, dbInstances[i].ID, models.InstanceStatusProvisioning); err != nil {
				log.Printf("⚠️ Warning: Failed to update instance %s status: %v", dbInstances[i].Name, err)
			} else {
				log.Printf("✅ Updated instance %s status to provisioning", dbInstances[i].Name)
			}
		}
	}

	log.Printf("🔧 Running provisioning process...")
	if err := infra.RunProvisioning(instances); err != nil {
		log.Printf("❌ Provisioning failed: %v", err)
		return fmt.Errorf("infrastructure created but provisioning failed: %w", err)
	}

	// Update instance status to ready after successful provisioning
	log.Printf("📝 Updating instance statuses to ready...")
	dbInstances, err = s.repo.GetByJobID(ctx, job.ID)
	if err != nil {
		log.Printf("⚠️ Warning: Failed to get instances from database: %v", err)
	} else {
		for i := range dbInstances {
			if err := s.repo.UpdateStatus(ctx, dbInstances[i].ID, models.InstanceStatusReady); err != nil {
				log.Printf("⚠️ Warning: Failed to update instance %s status: %v", dbInstances[i].Name, err)
			} else {
				log.Printf("✅ Updated instance %s status to ready", dbInstances[i].Name)
			}
		}
	}

	log.Printf("✅ Provisioning completed successfully")
	return nil
}

// handleInfrastructureDeletion handles the infrastructure deletion process
func (s *InstanceService) handleInfrastructureDeletion(
	ctx context.Context,
	job *models.Job,
	infraReq *infrastructure.JobRequest,
) error {
	log.Printf("🗑️ Starting async deletion for job %d", job.ID)

	// Update to initializing when starting setup
	log.Printf("📝 Updating job status to initializing...")
	s.updateJobStatusWithError(ctx, job.ID, models.JobStatusInitializing, nil, "")

	// Get instances from database for this job, ordered by creation time
	log.Printf("🔍 Getting instances from database for job %d...", job.ID)
	instances, err := s.repo.GetByJobIDOrdered(ctx, job.ID)
	if err != nil {
		log.Printf("❌ Failed to get instances from database: %v", err)
		return fmt.Errorf("failed to get instances: %w", err)
	}

	if len(instances) == 0 {
		log.Printf("❌ No instances found for job %d", job.ID)
		return fmt.Errorf("no instances found for job %d", job.ID)
	}

	// TODO: this section of code could be refactored to be unit tested
	// Check if we have specific instance names to delete
	var instancesToDelete []models.Instance
	var specificNamesToDelete []string

	// Collect specific instance names to delete
	for _, instanceReq := range infraReq.Instances {
		if instanceReq.Name != "" {
			specificNamesToDelete = append(specificNamesToDelete, instanceReq.Name)
		}
	}

<<<<<<< HEAD
	if numberOfInstancesToDelete <= 0 {
		log.Printf("❌ Invalid number of instances to delete: %d", numberOfInstancesToDelete)
		return fmt.Errorf("invalid number of instances to delete: %d", numberOfInstancesToDelete)
	}

	// Limit the number of instances to delete to the available ones
	if numberOfInstancesToDelete > len(instances) {
		log.Printf("⚠️ Warning: Requested to delete %d instances but only %d are available",
=======
	// If specific names are provided, find those instances
	if len(specificNamesToDelete) > 0 {
		fmt.Printf("ℹ️ Deleting specific instances by name: %v\n", specificNamesToDelete)

		// Find instances with the specified names
		for _, name := range specificNamesToDelete {
			found := false
			for _, instance := range instances {
				if instance.Name == name {
					instancesToDelete = append(instancesToDelete, instance)
					found = true
					break
				}
			}
			if !found {
				fmt.Printf("⚠️ Warning: Instance with name '%s' not found\n", name)
			}
		}

		if len(instancesToDelete) == 0 {
			return fmt.Errorf("none of the specified instances were found")
		}
	} else {
		// No specific names provided, use FIFO order (oldest first)
		// Calculate how many instances to delete
		numberOfInstancesToDelete := 0
		for _, instanceReq := range infraReq.Instances {
			numberOfInstancesToDelete += instanceReq.NumberOfInstances
		}

		if numberOfInstancesToDelete <= 0 {
			return fmt.Errorf("invalid number of instances to delete: %d", numberOfInstancesToDelete)
		}

		// Limit the number of instances to delete to the available ones
		if numberOfInstancesToDelete > len(instances) {
			fmt.Printf("⚠️ Warning: Requested to delete %d instances but only %d are available\n",
				numberOfInstancesToDelete, len(instances))
			numberOfInstancesToDelete = len(instances)
		}

		// Select only the oldest instances to delete
		instancesToDelete = instances[:numberOfInstancesToDelete]

		fmt.Printf("ℹ️ Will delete %d oldest instances out of %d total instances\n",
>>>>>>> 68e8b5dc
			numberOfInstancesToDelete, len(instances))
	}

	// Prepare deletion result
	deletionResult := map[string]interface{}{
		"status":  "deleting",
		"deleted": []string{},
	}

<<<<<<< HEAD
	log.Printf("ℹ️ Will delete %d oldest instances out of %d total instances",
		numberOfInstancesToDelete, len(instances))

=======
>>>>>>> 68e8b5dc
	// Try to delete each selected instance
	for _, instance := range instancesToDelete {
		log.Printf("🗑️ Attempting to delete instance: %s", instance.Name)

		// Create a new infrastructure request for each instance
		instanceInfraReq := &infrastructure.JobRequest{
			InstanceName: instance.Name,
			ProjectName:  infraReq.ProjectName,
			Provider:     infraReq.Provider,
			Instances: []infrastructure.InstanceRequest{{
				Provider: string(instance.ProviderID),
				Region:   instance.Region,
				Size:     instance.Size,
			}},
			Action: "delete",
		}

		// Create infrastructure client for this specific instance
		infra, err := infrastructure.NewInfrastructure(instanceInfraReq)
		if err != nil {
			fmt.Printf("❌ Failed to create infrastructure client for instance %s: %v\n", instance.Name, err)
			continue
		}

		// Execute the deletion for this specific instance
		_, err = infra.Execute()
		if err != nil {
			if !(strings.Contains(err.Error(), "404") || strings.Contains(err.Error(), "not found")) {
				fmt.Printf("❌ Error deleting instance %s: %v\n", instance.Name, err)
				continue
			}
			fmt.Printf("⚠️ Warning: Instance %s was already deleted\n", instance.Name)
		}

		// Instance doesn't exist in DO or deletion was successful, safe to mark as deleted
		if err := s.repo.Delete(ctx, instance.ID); err != nil {
			fmt.Printf("❌ Failed to mark instance %s as deleted in database: %v\n", instance.Name, err)
			continue
		}

		fmt.Printf("✅ Marked instance %s as deleted in database\n", instance.Name)
		if deleted, ok := deletionResult["deleted"].([]string); ok {
			deletionResult["deleted"] = append(deleted, instance.Name)
		}
	}

	deletionResult["status"] = "completed"

	// Update final status with result
	s.updateJobStatusWithError(ctx, job.ID, models.JobStatusCompleted, deletionResult, "")

	fmt.Printf("✅ Infrastructure deletion completed for job %d\n", job.ID)
	return nil
}

// Update job status with error handling
func (s *InstanceService) updateJobStatusWithError(
	ctx context.Context,
	jobID uint,
	status models.JobStatus,
	result interface{},
	errMsg string,
) {
	if err := s.jobService.UpdateJobStatus(ctx, jobID, status, result, errMsg); err != nil {
		log.Printf("Failed to update job status: %v", err)
	}
}

// GetPublicIPs retrieves all public IPs and instance details
func (s *InstanceService) GetPublicIPs(ctx context.Context, opts *models.ListOptions) ([]models.Instance, error) {
	fmt.Println("📥 Getting all instances from database...")

	// Get all instances with their details
	instances, err := s.repo.List(ctx, opts)
	if err != nil {
		fmt.Printf("❌ Error listing instances: %v\n", err)
		return nil, fmt.Errorf("failed to list instances: %w", err)
	}

	fmt.Printf("✅ Retrieved %d instances from database\n", len(instances))
	return instances, nil
}

// GetInstancesByJobID retrieves all instances for a specific job
func (s *InstanceService) GetInstancesByJobID(ctx context.Context, jobID uint) ([]models.Instance, error) {
	fmt.Printf("📥 Getting instances for job ID %d from database...\n", jobID)

	// Get instances for the specific job
	instances, err := s.repo.GetByJobID(ctx, jobID)
	if err != nil {
		fmt.Printf("❌ Error getting instances for job %d: %v\n", jobID, err)
		return nil, fmt.Errorf("failed to get instances for job %d: %w", jobID, err)
	}

	fmt.Printf("✅ Retrieved %d instances for job %d from database\n", len(instances), jobID)
	return instances, nil
}

// CreateInstancesForJob creates instances for an existing job
func (s *InstanceService) CreateInstancesForJob(
	ctx context.Context,
	job *models.Job,
	instances []infrastructure.InstanceRequest,
) error {
	log.Printf("📝 Starting instance creation process for job %d", job.ID)

	// Validate instances array is not empty
	if len(instances) == 0 {
		log.Printf("❌ No instances provided in request")
		return fmt.Errorf("no instances provided in request")
	}

	// Create job request
	jobReq := &infrastructure.JobRequest{
		Name:        job.Name,
		ProjectName: job.ProjectName,
		Provider:    instances[0].Provider,
		Instances:   instances,
		Action:      "create",
	}

	log.Printf("🔍 Validating job request: %+v", jobReq)
	if err := jobReq.Validate(); err != nil {
		log.Printf("❌ Job request validation failed: %v", err)
		return fmt.Errorf("invalid request: %w", err)
	}

	// Create pending instances in the database
	instanceConfig := instances[0] // Safe because we validate there's at least one instance in the request
	log.Printf("📝 Will create %d instances with config: %+v", instanceConfig.NumberOfInstances, instanceConfig)

	for i := 0; i < instanceConfig.NumberOfInstances; i++ {
		// Create default tags if none provided
		var tags []string
		if len(instanceConfig.Tags) > 0 {
			tags = instanceConfig.Tags
		} else {
			tags = []string{fmt.Sprintf("%s-do-instance", job.Name)}
		}

		// Create instance in database with pending status
		instance := &models.Instance{
			JobID:      job.ID,
			ProviderID: models.ProviderID(jobReq.Provider),
			Name:       fmt.Sprintf("%s-%d", job.Name, i), // Match DO's naming convention
			Region:     instanceConfig.Region,
			Size:       instanceConfig.Size,
			Image:      instanceConfig.Image,
			Tags:       tags,
			Status:     models.InstanceStatusPending,
		}

		log.Printf("📝 Creating instance %d/%d in database: %+v", i+1, instanceConfig.NumberOfInstances, instance)

		if err := s.repo.Create(ctx, instance); err != nil {
			log.Printf("❌ Failed to create instance in database:\nInstance data: %+v\nError details: %v\nError type: %T",
				instance, err, err)

			// Log more details about the error
			log.Printf("🔍 Detailed error information:")
			log.Printf("  - Error type: %T", err)
			log.Printf("  - Error message: %v", err)
			log.Printf("  - Instance data: %+v", instance)

			// If this is the first instance and it fails, we should fail the entire operation
			if i == 0 {
				log.Printf("❌ First instance creation failed, aborting operation")
				// Try to update job status to failed
				updateErr := s.jobService.UpdateJobStatus(ctx, job.ID, models.JobStatusFailed, nil,
					fmt.Sprintf("Failed to create first instance: %v", err))
				if updateErr != nil {
					log.Printf("❌ Additionally failed to update job status: %v", updateErr)
				}
				return fmt.Errorf("failed to create first instance in database: %w", err)
			}

			// For subsequent instances, continue but log the error
			continue
		}
		log.Printf("✅ Successfully created instance %s in database with ID %d", instance.Name, instance.ID)
	}

	log.Printf("🚀 Starting async infrastructure creation for job %d", job.ID)
	// Start async infrastructure creation
	go func() {
		if err := s.handleInfrastructureCreation(context.Background(), job, jobReq, instances); err != nil {
			log.Printf("❌ Failed to handle infrastructure creation: %v", err)
			s.updateJobStatusWithError(context.Background(), job.ID, models.JobStatusFailed, nil, err.Error())
		}
	}()

	log.Printf("✅ Instance creation process initiated successfully for job %d", job.ID)
	return nil
}<|MERGE_RESOLUTION|>--- conflicted
+++ resolved
@@ -60,7 +60,7 @@
 	webhookURL string,
 	instances []infrastructure.InstanceRequest,
 ) (*models.Job, error) {
-	log.Printf("📝 Starting instance creation process for project %s with name %s", projectName, name)
+	log.Printf("📝 Starting instance creation process for project %s with name %s", projectName, instanceName)
 
 	// Validate instances array is not empty
 	if len(instances) == 0 {
@@ -71,12 +71,11 @@
 	// Create job request
 	jobName := fmt.Sprintf("%s-%s-creation", projectName, instanceName)
 	jobReq := &infrastructure.JobRequest{
-		JobName:      jobName,
-		InstanceName: instanceName,
-		ProjectName:  projectName,
-		Provider:     instances[0].Provider,
-		Instances:    instances,
-		Action:       "create",
+		JobName:     jobName,
+		ProjectName: projectName,
+		Provider:    instances[0].Provider,
+		Instances:   instances,
+		Action:      "create",
 	}
 
 	log.Printf("🔍 Validating job request: %+v", jobReq)
@@ -87,19 +86,11 @@
 
 	// Create job first
 	job := &models.Job{
-<<<<<<< HEAD
-		Name:        name,
+		Name:        jobName,
 		ProjectName: projectName,
 		Status:      models.JobStatusPending,
 		WebhookURL:  webhookURL,
 		OwnerID:     0, // Default owner ID for now
-=======
-		Name:         jobName,
-		InstanceName: jobReq.InstanceName,
-		ProjectName:  projectName,
-		Status:       models.JobStatusPending,
-		WebhookURL:   webhookURL,
->>>>>>> 68e8b5dc
 	}
 
 	log.Printf("📝 Creating job in database: %+v", job)
@@ -127,7 +118,7 @@
 		instance := &models.Instance{
 			JobID:      job.ID,
 			ProviderID: models.ProviderID(jobReq.Provider),
-			Name:       fmt.Sprintf("%s-%d", name, i), // Match DO's naming convention
+			Name:       fmt.Sprintf("%s-%d", instanceName, i), // Match DO's naming convention
 			Region:     instanceConfig.Region,
 			Size:       instanceConfig.Size,
 			Image:      instanceConfig.Image,
@@ -197,9 +188,10 @@
 	}
 
 	// Create infrastructure request
-	infraReq := &infrastructure.JobRequest{
+	jobReq := &infrastructure.JobRequest{
+		JobName:      job.Name,
 		InstanceName: instanceName,
-		ProjectName:  projectName,
+		ProjectName:  job.ProjectName,
 		Provider:     instances[0].Provider,
 		Instances:    instances,
 		Action:       "delete",
@@ -207,7 +199,7 @@
 
 	// Start async infrastructure deletion
 	go func() {
-		if err := s.handleInfrastructureDeletion(context.Background(), job, infraReq); err != nil {
+		if err := s.handleInfrastructureDeletion(context.Background(), job, jobReq); err != nil {
 			fmt.Printf("❌ Failed to handle infrastructure deletion: %v\n", err)
 			s.updateJobStatusWithError(context.Background(), job.ID, models.JobStatusFailed, nil, err.Error())
 		}
@@ -413,6 +405,9 @@
 	var instancesToDelete []models.Instance
 	var specificNamesToDelete []string
 
+	// Calculate how many instances to delete
+	numberOfInstancesToDelete := 0
+
 	// Collect specific instance names to delete
 	for _, instanceReq := range infraReq.Instances {
 		if instanceReq.Name != "" {
@@ -420,7 +415,6 @@
 		}
 	}
 
-<<<<<<< HEAD
 	if numberOfInstancesToDelete <= 0 {
 		log.Printf("❌ Invalid number of instances to delete: %d", numberOfInstancesToDelete)
 		return fmt.Errorf("invalid number of instances to delete: %d", numberOfInstancesToDelete)
@@ -429,53 +423,6 @@
 	// Limit the number of instances to delete to the available ones
 	if numberOfInstancesToDelete > len(instances) {
 		log.Printf("⚠️ Warning: Requested to delete %d instances but only %d are available",
-=======
-	// If specific names are provided, find those instances
-	if len(specificNamesToDelete) > 0 {
-		fmt.Printf("ℹ️ Deleting specific instances by name: %v\n", specificNamesToDelete)
-
-		// Find instances with the specified names
-		for _, name := range specificNamesToDelete {
-			found := false
-			for _, instance := range instances {
-				if instance.Name == name {
-					instancesToDelete = append(instancesToDelete, instance)
-					found = true
-					break
-				}
-			}
-			if !found {
-				fmt.Printf("⚠️ Warning: Instance with name '%s' not found\n", name)
-			}
-		}
-
-		if len(instancesToDelete) == 0 {
-			return fmt.Errorf("none of the specified instances were found")
-		}
-	} else {
-		// No specific names provided, use FIFO order (oldest first)
-		// Calculate how many instances to delete
-		numberOfInstancesToDelete := 0
-		for _, instanceReq := range infraReq.Instances {
-			numberOfInstancesToDelete += instanceReq.NumberOfInstances
-		}
-
-		if numberOfInstancesToDelete <= 0 {
-			return fmt.Errorf("invalid number of instances to delete: %d", numberOfInstancesToDelete)
-		}
-
-		// Limit the number of instances to delete to the available ones
-		if numberOfInstancesToDelete > len(instances) {
-			fmt.Printf("⚠️ Warning: Requested to delete %d instances but only %d are available\n",
-				numberOfInstancesToDelete, len(instances))
-			numberOfInstancesToDelete = len(instances)
-		}
-
-		// Select only the oldest instances to delete
-		instancesToDelete = instances[:numberOfInstancesToDelete]
-
-		fmt.Printf("ℹ️ Will delete %d oldest instances out of %d total instances\n",
->>>>>>> 68e8b5dc
 			numberOfInstancesToDelete, len(instances))
 	}
 
@@ -485,12 +432,9 @@
 		"deleted": []string{},
 	}
 
-<<<<<<< HEAD
 	log.Printf("ℹ️ Will delete %d oldest instances out of %d total instances",
 		numberOfInstancesToDelete, len(instances))
 
-=======
->>>>>>> 68e8b5dc
 	// Try to delete each selected instance
 	for _, instance := range instancesToDelete {
 		log.Printf("🗑️ Attempting to delete instance: %s", instance.Name)
@@ -605,11 +549,12 @@
 
 	// Create job request
 	jobReq := &infrastructure.JobRequest{
-		Name:        job.Name,
-		ProjectName: job.ProjectName,
-		Provider:    instances[0].Provider,
-		Instances:   instances,
-		Action:      "create",
+		JobName:      job.Name,
+		InstanceName: job.Name,
+		ProjectName:  job.ProjectName,
+		Provider:     instances[0].Provider,
+		Instances:    instances,
+		Action:       "create",
 	}
 
 	log.Printf("🔍 Validating job request: %+v", jobReq)
