package services

import (
	"context"
	"fmt"
	"strings"
	"time"

	"github.com/celestiaorg/talis/internal/db/models"
	"github.com/celestiaorg/talis/internal/db/repos"
	"github.com/celestiaorg/talis/internal/types/infrastructure"
)

// Job provides business logic for job operations
type Job struct {
	jobRepo      *repos.JobRepository
	instanceRepo *repos.InstanceRepository
}

// NewJobService creates a new job service instance
func NewJobService(jobRepo *repos.JobRepository, instanceRepo *repos.InstanceRepository) *Job {
	return &Job{jobRepo: jobRepo, instanceRepo: instanceRepo}
}

// ListJobs retrieves a paginated list of jobs
func (s *Job) ListJobs(ctx context.Context, status models.JobStatus, ownerID uint, opts *models.ListOptions) ([]models.Job, error) {
	return s.jobRepo.List(ctx, status, ownerID, opts)
}

// CreateJob creates a new job
func (s *Job) CreateJob(ctx context.Context, ownerID uint, jobReq *infrastructure.JobRequest) error {
	job := &models.Job{
		Name:    jobReq.Name,
		OwnerID: ownerID,
		Status:  models.JobStatusPending,
	}

	if job.Name == "" {
		job.Name = fmt.Sprintf("job-%s", time.Now().Format("20060102-150405"))
	}

	return s.jobRepo.Create(ctx, job)
}

// GetJobStatus retrieves the status of a job
func (s *Job) GetJobStatus(ctx context.Context, ownerID uint, id uint) (models.JobStatus, error) {
	j, err := s.jobRepo.GetByID(ctx, ownerID, id)
	if err != nil {
		return models.JobStatusUnknown, err
	}
	return j.Status, nil
}

// UpdateJobStatus updates the status of a job
func (s *Job) UpdateJobStatus(ctx context.Context, id uint, status models.JobStatus, result interface{}, errMsg string) error {
	return s.jobRepo.UpdateStatus(ctx, id, status, result, errMsg)
}

// TerminateJob terminates a job and all its instances
func (s *Job) TerminateJob(ctx context.Context, ownerID uint, jobID uint) error {
	job, err := s.jobRepo.GetByID(ctx, ownerID, jobID)
	if err != nil {
		return err
	}

	s.terminateJob(ctx, job)
	return nil
}

// GetByProjectName retrieves a job by its project name
<<<<<<< HEAD
func (s *JobService) GetByProjectName(ctx context.Context, projectName string) (*models.Job, error) {
	return s.repo.GetByProjectName(ctx, projectName)
}

// GetJob retrieves a job by its ID
func (s *JobService) GetJob(ctx context.Context, id uint) (*models.Job, error) {
	return s.repo.GetByID(ctx, 0, id) // Using 0 as ownerID since it's not being used yet
=======
func (s *Job) GetByProjectName(ctx context.Context, projectName string) (*models.Job, error) {
	return s.jobRepo.GetByProjectName(ctx, projectName)
}

// handleInfrastructureDeletion handles the infrastructure deletion process
func (s *Job) terminateJob(ctx context.Context, job *models.Job) {
	go func() {
		fmt.Printf("🗑️ Starting async deletion for job %d\n", job.ID)

		// Get instances from database for this job, ordered by creation time
		instances, err := s.instanceRepo.GetByJobIDOrdered(ctx, job.ID)
		if err != nil {
			fmt.Printf("❌ Failed to get instances: %v\n", err)
			return
		}

		if len(instances) == 0 {
			fmt.Printf("❌ No instances found for job %d\n", job.ID)
			return
		}

		// Prepare deletion result
		deletionResult := map[string]interface{}{
			"status":  "deleting",
			"deleted": []string{},
		}

		// Try to delete each selected instance
		// TODO: Consider async deletion in multiple goroutines
		for _, instance := range instances {
			fmt.Printf("🗑️ Attempting to delete instance: %s\n", instance.Name)

			// Create a new infrastructure request for each instance
			instanceInfraReq := &infrastructure.InstancesRequest{
				JobName: job.Name,
				Instances: []infrastructure.InstanceRequest{
					{
						Name:     instance.Name,
						Provider: instance.ProviderID,
						Region:   instance.Region,
						Size:     instance.Size,
					},
				},
				Action: "delete",
			}

			// Create infrastructure client for this specific instance
			infra, err := infrastructure.NewInfrastructure(instanceInfraReq)
			if err != nil {
				fmt.Printf("❌ Failed to create infrastructure client for instance %s: %v\n", instance.Name, err)
				continue
			}

			// Execute the deletion for this specific instance
			_, err = infra.Execute()
			if err != nil {
				if strings.Contains(err.Error(), "404") || strings.Contains(err.Error(), "not found") {
					fmt.Printf("⚠️ Warning: Instance %s was already deleted\n", instance.Name)
					// Instance doesn't exist in DO, safe to mark as deleted
					if err := s.instanceRepo.Terminate(ctx, instance.ID); err != nil {
						fmt.Printf("❌ Failed to mark instance %s as terminated in database: %v\n", instance.Name, err)
					} else {
						fmt.Printf("✅ Marked instance %s as terminated in database\n", instance.Name)
						if deleted, ok := deletionResult["deleted"].([]string); ok {
							deletionResult["deleted"] = append(deleted, instance.Name)
						}
					}
				} else {
					fmt.Printf("❌ Error deleting instance %s: %v\n", instance.Name, err)
					continue
				}
			} else {
				// Deletion was successful, update database
				if err := s.instanceRepo.Terminate(ctx, instance.ID); err != nil {
					fmt.Printf("❌ Failed to mark instance %s as terminated in database: %v\n", instance.Name, err)
				} else {
					fmt.Printf("✅ Marked instance %s as terminated in database\n", instance.Name)
					if deleted, ok := deletionResult["deleted"].([]string); ok {
						deletionResult["deleted"] = append(deleted, instance.Name)
					}
				}
			}
		}

		deletionResult["status"] = "completed"

		// Update final status with result
		err = s.UpdateJobStatus(ctx, job.ID, models.JobStatusCompleted, deletionResult, "")
		if err != nil {
			fmt.Printf("❌ Failed to update final job status: %v\n", err)
			return
		}

		fmt.Printf("✅ Infrastructure deletion completed for job %d\n", job.ID)
	}()
>>>>>>> 728e4e9d
}<|MERGE_RESOLUTION|>--- conflicted
+++ resolved
@@ -68,15 +68,6 @@
 }
 
 // GetByProjectName retrieves a job by its project name
-<<<<<<< HEAD
-func (s *JobService) GetByProjectName(ctx context.Context, projectName string) (*models.Job, error) {
-	return s.repo.GetByProjectName(ctx, projectName)
-}
-
-// GetJob retrieves a job by its ID
-func (s *JobService) GetJob(ctx context.Context, id uint) (*models.Job, error) {
-	return s.repo.GetByID(ctx, 0, id) // Using 0 as ownerID since it's not being used yet
-=======
 func (s *Job) GetByProjectName(ctx context.Context, projectName string) (*models.Job, error) {
 	return s.jobRepo.GetByProjectName(ctx, projectName)
 }
@@ -172,5 +163,9 @@
 
 		fmt.Printf("✅ Infrastructure deletion completed for job %d\n", job.ID)
 	}()
->>>>>>> 728e4e9d
+}
+
+// GetJob retrieves a job by its ID
+func (s *JobService) GetJob(ctx context.Context, id uint) (*models.Job, error) {
+	return s.repo.GetByID(ctx, 0, id) // Using 0 as ownerID since it's not being used yet
 }