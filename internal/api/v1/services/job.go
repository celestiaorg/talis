package services

import (
	"context"
	"fmt"
	"log"
	"strings"
	"time"

	"github.com/celestiaorg/talis/internal/db/models"
	"github.com/celestiaorg/talis/internal/db/repos"
	"github.com/celestiaorg/talis/internal/types/infrastructure"
)

// JobService provides business logic for job operations
type JobService struct {
	repo *repos.JobRepository
}

// NewJobService creates a new job service instance
func NewJobService(repo *repos.JobRepository) *JobService {
	return &JobService{repo: repo}
}

// ListJobs retrieves a paginated list of jobs
func (s *JobService) ListJobs(ctx context.Context, status models.JobStatus, ownerID uint, opts *models.ListOptions) ([]models.Job, error) {
	return s.repo.List(ctx, status, ownerID, opts)
}

// CreateJob creates a new job
func (s *JobService) CreateJob(ctx context.Context, ownerID uint, jobReq *infrastructure.JobRequest) (*models.Job, error) {
	job := &models.Job{
		Name:        jobReq.Name,
		OwnerID:     uint(ownerID),
		ProjectName: jobReq.ProjectName,
		Status:      models.JobStatusPending,
		WebhookURL:  jobReq.WebhookURL,
	}

	if job.Name == "" {
		job.Name = fmt.Sprintf("job-%s", time.Now().Format("20060102-150405"))
	}

	if err := s.repo.Create(ctx, job); err != nil {
		return nil, err
	}

	s.provisionJob(ctx, job.ID, jobReq)
	return job, nil
}

// GetJobStatus retrieves the status of a job
func (s *JobService) GetJobStatus(ctx context.Context, ownerID uint, id uint) (models.JobStatus, error) {
	j, err := s.repo.GetByID(ctx, ownerID, id)
	if err != nil {
		return models.JobStatusUnknown, err
	}
	return j.Status, nil
}

// UpdateJobStatus updates the status of a job
func (s *JobService) UpdateJobStatus(ctx context.Context, id uint, status models.JobStatus, result interface{}, errMsg string) error {
	return s.repo.UpdateStatus(ctx, id, status, result, errMsg)
}

<<<<<<< HEAD
// provisionJob provisions the job asynchronously
func (s *JobService) provisionJob(ctx context.Context, jobID uint, jobReq *infrastructure.JobRequest) {
	// TODO: do something with the logs as now it makes the server logs messy
	go func() {
		fmt.Println("🚀 Starting async infrastructure creation...")

		// Update to initializing when starting Pulumi setup
		if err := s.UpdateJobStatus(ctx, jobID, models.JobStatusInitializing, nil, ""); err != nil {
			fmt.Printf("❌ Failed to update job status to initializing: %v\n", err)
			return
		}

		infra, err := infrastructure.NewInfrastructure(jobReq)
		if err != nil {
			fmt.Printf("❌ Failed to create infrastructure: %v\n", err)
			if err := s.UpdateJobStatus(ctx, jobID, models.JobStatusFailed, nil, err.Error()); err != nil {
				log.Printf("Failed to update job status: %v", err)
			}
			return
		}

		// Update to provisioning when creating infrastructure
		if err := s.UpdateJobStatus(ctx, jobID, models.JobStatusProvisioning, nil, ""); err != nil {
			fmt.Printf("❌ Failed to update job status to provisioning: %v\n", err)
			return
		}

		result, err := infra.Execute()
		if err != nil {
			// Check if error is due to resource not found
			if strings.Contains(err.Error(), "404") &&
				strings.Contains(err.Error(), "could not be found") {
				// Get Pulumi output result
				outputs, outputErr := infra.GetOutputs()
				if outputErr != nil {
					fmt.Printf("❌ Failed to get outputs: %v\n", outputErr)
					if err := s.UpdateJobStatus(ctx, jobID, models.JobStatusFailed, nil, outputErr.Error()); err != nil {
						log.Printf("Failed to update job status: %v", err)
					}
					return
				}
				result = outputs
				fmt.Printf("⚠️ Warning: Some old resources were not found (already deleted)\n")
			} else {
				fmt.Printf("❌ Failed to execute infrastructure: %v\n", err)
				if err := s.UpdateJobStatus(ctx, jobID, models.JobStatusFailed, nil, err.Error()); err != nil {
					log.Printf("Failed to update job status: %v", err)
				}
				return
			}
		}

		// Start Nix provisioning if creation was successful and provisioning is requested
		if jobReq.Instances[0].Provision {
			instances, ok := result.([]infrastructure.InstanceInfo)
			if !ok {
				fmt.Printf("❌ Invalid result type: %T\n", result)
				if err := s.UpdateJobStatus(ctx, jobID, models.JobStatusFailed, nil,
					fmt.Sprintf("invalid result type: %T, expected []infrastructure.InstanceInfo", result)); err != nil {
					log.Printf("Failed to update job status: %v", err)
				}
				return
			}

			fmt.Printf("📝 Created instances: %+v\n", instances)

			// Update to configuring when setting up Nix
			if err := s.UpdateJobStatus(ctx, jobID, models.JobStatusConfiguring, instances, ""); err != nil {
				fmt.Printf("❌ Failed to update job status to configuring: %v\n", err)
				return
			}

			if err := infra.RunProvisioning(instances); err != nil {
				fmt.Printf("❌ Failed to run provisioning: %v\n", err)
				if err := s.UpdateJobStatus(ctx, jobID, models.JobStatusFailed, instances, fmt.Sprintf("infrastructure created but provisioning failed: %v", err)); err != nil {
					log.Printf("Failed to update job status: %v", err)
				}
				return
			}
		}

		// Update final status with result
		if err := s.UpdateJobStatus(ctx, jobID, models.JobStatusCompleted, result, ""); err != nil {
			fmt.Printf("❌ Failed to update final job status: %v\n", err)
			return
		}

		fmt.Printf("✅ Infrastructure creation completed for job ID %d and job name %s\n", jobID, jobReq.Name)
	}()
=======
// GetByProjectName retrieves a job by its project name
func (s *JobService) GetByProjectName(ctx context.Context, projectName string) (*models.Job, error) {
	return s.repo.GetByProjectName(ctx, projectName)
>>>>>>> 9ce77732
}<|MERGE_RESOLUTION|>--- conflicted
+++ resolved
@@ -63,7 +63,6 @@
 	return s.repo.UpdateStatus(ctx, id, status, result, errMsg)
 }
 
-<<<<<<< HEAD
 // provisionJob provisions the job asynchronously
 func (s *JobService) provisionJob(ctx context.Context, jobID uint, jobReq *infrastructure.JobRequest) {
 	// TODO: do something with the logs as now it makes the server logs messy
@@ -96,16 +95,6 @@
 			// Check if error is due to resource not found
 			if strings.Contains(err.Error(), "404") &&
 				strings.Contains(err.Error(), "could not be found") {
-				// Get Pulumi output result
-				outputs, outputErr := infra.GetOutputs()
-				if outputErr != nil {
-					fmt.Printf("❌ Failed to get outputs: %v\n", outputErr)
-					if err := s.UpdateJobStatus(ctx, jobID, models.JobStatusFailed, nil, outputErr.Error()); err != nil {
-						log.Printf("Failed to update job status: %v", err)
-					}
-					return
-				}
-				result = outputs
 				fmt.Printf("⚠️ Warning: Some old resources were not found (already deleted)\n")
 			} else {
 				fmt.Printf("❌ Failed to execute infrastructure: %v\n", err)
@@ -116,7 +105,7 @@
 			}
 		}
 
-		// Start Nix provisioning if creation was successful and provisioning is requested
+		// Start Ansible provisioning if creation was successful and provisioning is requested
 		if jobReq.Instances[0].Provision {
 			instances, ok := result.([]infrastructure.InstanceInfo)
 			if !ok {
@@ -130,7 +119,7 @@
 
 			fmt.Printf("📝 Created instances: %+v\n", instances)
 
-			// Update to configuring when setting up Nix
+			// Update to configuring when setting up Ansible
 			if err := s.UpdateJobStatus(ctx, jobID, models.JobStatusConfiguring, instances, ""); err != nil {
 				fmt.Printf("❌ Failed to update job status to configuring: %v\n", err)
 				return
@@ -153,9 +142,9 @@
 
 		fmt.Printf("✅ Infrastructure creation completed for job ID %d and job name %s\n", jobID, jobReq.Name)
 	}()
-=======
+}
+
 // GetByProjectName retrieves a job by its project name
 func (s *JobService) GetByProjectName(ctx context.Context, projectName string) (*models.Job, error) {
 	return s.repo.GetByProjectName(ctx, projectName)
->>>>>>> 9ce77732
 }