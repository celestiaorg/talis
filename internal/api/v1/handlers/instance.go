--- conflicted
+++ resolved
@@ -48,7 +48,7 @@
 	instanceID, err := c.ParamsInt("id")
 	if err != nil {
 		return c.Status(fiber.StatusBadRequest).
-			JSON(errInvalidInput(fmt.Sprintf("instance id is required: %v", err)))
+			JSON(infrastructure.ErrInvalidInput(fmt.Sprintf("instance id is required: %v", err)))
 	}
 
 	// Get instance using the service
@@ -68,13 +68,13 @@
 	var instancesReq infrastructure.InstancesRequest
 	if err := c.BodyParser(&instancesReq); err != nil {
 		return c.Status(fiber.StatusBadRequest).
-			JSON(errInvalidInput(err.Error()))
+			JSON(infrastructure.ErrInvalidInput(err.Error()))
 	}
 	instancesReq.Action = "create"
 
 	if err := instancesReq.Validate(); err != nil {
 		return c.Status(fiber.StatusBadRequest).
-			JSON(errInvalidInput(err.Error()))
+			JSON(infrastructure.ErrInvalidInput(err.Error()))
 	}
 
 	ownerID := 0 // TODO: get owner id from the JWT token
@@ -82,32 +82,11 @@
 	err := h.service.CreateInstance(c.Context(), uint(ownerID), instancesReq.JobName, instancesReq.Instances)
 	if err != nil {
 		return c.Status(fiber.StatusInternalServerError).
-			JSON(errServer(err.Error()))
-	}
-
-<<<<<<< HEAD
-	return c.Status(fiber.StatusAccepted).JSON(job)
-}
-
-// GetInstance returns details of a specific instance
-func (h *InstanceHandler) GetInstance(c *fiber.Ctx) error {
-	instanceID := c.Params("id")
-	if instanceID == "" {
-		return c.Status(fiber.StatusBadRequest).JSON(fiber.Map{
-			"error": "instance id is required",
-		})
-	}
-
-	id, err := strconv.ParseUint(instanceID, 10, 64)
-	if err != nil {
-		return c.Status(fiber.StatusBadRequest).JSON(fiber.Map{
-			"error": "invalid instance id",
-=======
+			JSON(infrastructure.ErrServer(err.Error()))
+	}
+
 	return c.Status(fiber.StatusCreated).
-		JSON(Response{
-			Slug: SuccessSlug,
->>>>>>> 3925e9e9
-		})
+		JSON(infrastructure.Success(nil))
 }
 
 // GetPublicIPs returns a list of public IPs and their associated job IDs
@@ -224,7 +203,7 @@
 	}
 	if err := c.BodyParser(&deleteReq); err != nil {
 		return c.Status(fiber.StatusBadRequest).
-			JSON(errInvalidInput(err.Error()))
+			JSON(infrastructure.ErrInvalidInput(err.Error()))
 	}
 
 	if deleteReq.JobName == "" || len(deleteReq.InstanceIDs) == 0 {
