--- conflicted
+++ resolved
@@ -40,27 +40,6 @@
 	})
 }
 
-<<<<<<< HEAD
-// CreateInstance handles the request to create a new instance
-func (h *InstanceHandler) CreateInstance(c *fiber.Ctx) error {
-	// Get jobId from path parameter
-	jobID, err := c.ParamsInt("jobId")
-	if err != nil {
-		return c.Status(fiber.StatusBadRequest).JSON(fiber.Map{
-			"error": "invalid job id",
-		})
-	}
-
-	var req infrastructure.InstanceCreateRequest
-	if err := c.BodyParser(&req); err != nil {
-		return c.Status(fiber.StatusBadRequest).JSON(fiber.Map{
-			"error": err.Error(),
-		})
-	}
-
-	// Create instance using the service
-	if err := h.service.CreateInstance(c.Context(), uint(jobID), req.InstanceName, req.Instances); err != nil {
-=======
 // GetInstance returns details of a specific instance
 func (h *InstanceHandler) GetInstance(c *fiber.Ctx) error {
 	instanceID, err := c.ParamsInt("id")
@@ -73,20 +52,12 @@
 	// TODO: Consider passing OwnerID for security purposes
 	instance, err := h.service.GetInstance(c.Context(), uint(instanceID))
 	if err != nil {
->>>>>>> 728e4e9d
 		return c.Status(fiber.StatusInternalServerError).JSON(fiber.Map{
 			"error": fmt.Sprintf("failed to get instance: %v", err),
 		})
 	}
 
-<<<<<<< HEAD
-	return c.Status(fiber.StatusAccepted).JSON(fiber.Map{
-		"message": "Instance creation initiated",
-		"job_id":  jobID,
-	})
-=======
 	return c.JSON(instance)
->>>>>>> 728e4e9d
 }
 
 // CreateInstance handles the request to create instances
