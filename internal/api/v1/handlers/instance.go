package handlers

import (
	"fmt"

	fiber "github.com/gofiber/fiber/v2"

	"github.com/celestiaorg/talis/internal/api/v1/services"
	"github.com/celestiaorg/talis/internal/db/models"
	"github.com/celestiaorg/talis/internal/types/infrastructure"
)

// InstanceHandler handles HTTP requests for instance operations
type InstanceHandler struct {
	service *services.Instance
}

// NewInstanceHandler creates a new instance handler instance
func NewInstanceHandler(service *services.Instance) *InstanceHandler {
	return &InstanceHandler{
		service: service,
	}
}

// ListInstances handles the request to list all instances
func (h *InstanceHandler) ListInstances(c *fiber.Ctx) error {
	var opts models.ListOptions
	opts.Limit = c.QueryInt("limit", DefaultPageSize)
	opts.Offset = c.QueryInt("offset", 0)
	opts.IncludeDeleted = c.QueryBool("include_deleted", false)

	// Handle status filter
	if statusStr := c.Query("status"); statusStr != "" {
		status, err := models.ParseInstanceStatus(statusStr)
		if err != nil {
			return c.Status(fiber.StatusBadRequest).
				JSON(infrastructure.ErrInvalidInput(fmt.Sprintf("invalid instance status: %v", err)))
		}
		opts.Status = &status
	} else if !opts.IncludeDeleted && opts.Status == nil {
		// By default, exclude terminated instances if not including deleted
		defaultStatus := models.InstanceStatusTerminated
		opts.Status = &defaultStatus
		opts.StatusFilter = models.StatusFilterNotEqual
	}

	// TODO: should check for OwnerID and filter by it

	instances, err := h.service.ListInstances(c.Context(), models.AdminID, &opts)
	if err != nil {
		return c.Status(fiber.StatusInternalServerError).JSON(fiber.Map{
			"error": fmt.Sprintf("failed to list instances: %v", err),
		})
	}

	return c.JSON(infrastructure.ListInstancesResponse{
		Instances: instances,
		Pagination: infrastructure.PaginationResponse{
			Total:  len(instances),
			Page:   1,
			Limit:  opts.Limit,
			Offset: opts.Offset,
		},
	})
}

// GetInstance returns details of a specific instance
func (h *InstanceHandler) GetInstance(c *fiber.Ctx) error {
	instanceID, err := c.ParamsInt("id")
	if err != nil {
		return c.Status(fiber.StatusBadRequest).
			JSON(infrastructure.ErrInvalidInput(fmt.Sprintf("instance id is required: %v", err)))
	}

	// Get instance using the service
	// TODO: Consider passing OwnerID for security purposes
	instance, err := h.service.GetInstance(c.Context(), models.AdminID, uint(instanceID))
	if err != nil {
		return c.Status(fiber.StatusInternalServerError).JSON(fiber.Map{
			"error": fmt.Sprintf("failed to get instance: %v", err),
		})
	}

	return c.JSON(instance)
}

// CreateInstance handles the request to create instances
// TODO: this should return the Instance ID so that it can be immediately queried.
func (h *InstanceHandler) CreateInstance(c *fiber.Ctx) error {
	var instancesReq infrastructure.InstancesRequest
	if err := c.BodyParser(&instancesReq); err != nil {
		return c.Status(fiber.StatusBadRequest).
			JSON(infrastructure.ErrInvalidInput(err.Error()))
	}
	instancesReq.Action = "create"

	if err := instancesReq.Validate(); err != nil {
		return c.Status(fiber.StatusBadRequest).
			JSON(infrastructure.ErrInvalidInput(err.Error()))
	}

	err := h.service.CreateInstance(c.Context(), models.AdminID, instancesReq.JobName, instancesReq.Instances)
	if err != nil {
		return c.Status(fiber.StatusInternalServerError).
			JSON(infrastructure.ErrServer(err.Error()))
	}

	return c.Status(fiber.StatusCreated).
		JSON(infrastructure.Success(nil))
}

// GetPublicIPs returns a list of public IPs and their associated job IDs
func (h *InstanceHandler) GetPublicIPs(c *fiber.Ctx) error {
	fmt.Println("🔍 Getting public IPs...")

	var opts models.ListOptions
	opts.Limit = c.QueryInt("limit", DefaultPageSize)
	opts.Offset = c.QueryInt("offset", 0)
	opts.IncludeDeleted = c.QueryBool("include_deleted", false)

	// Only apply default status filter if IncludeDeleted is false
	if !opts.IncludeDeleted && opts.Status == nil {
		defaultStatus := models.InstanceStatusTerminated
		opts.Status = &defaultStatus
		opts.StatusFilter = models.StatusFilterNotEqual
	}

	// Get instances
	instances, err := h.service.ListInstances(c.Context(), models.AdminID, &opts)
	if err != nil {
		fmt.Printf("❌ Error getting instances: %v\n", err)
		return c.Status(fiber.StatusInternalServerError).JSON(fiber.Map{
			"error": fmt.Sprintf("failed to get public IPs: %v", err),
		})
	}

	fmt.Printf("✅ Found %d instances\n", len(instances))

	// Extract the public IPs from the instances
	publicIPs := make([]infrastructure.PublicIPs, len(instances))
	for i, instance := range instances {
		publicIPs[i] = infrastructure.PublicIPs{
			JobID:    instance.JobID,
			PublicIP: instance.PublicIP,
		}
	}

	// Return instances with pagination info
	return c.JSON(infrastructure.PublicIPsResponse{
		PublicIPs: publicIPs,
		Pagination: infrastructure.PaginationResponse{
			Total:  len(instances),
			Page:   1,
			Limit:  opts.Limit,
			Offset: opts.Offset,
		},
	})
}

// GetAllMetadata returns a list of all instance details
func (h *InstanceHandler) GetAllMetadata(c *fiber.Ctx) error {
	fmt.Println("🔍 Getting all instance metadata...")

	var opts models.ListOptions
	opts.Limit = c.QueryInt("limit", DefaultPageSize)
	opts.Offset = c.QueryInt("offset", 0)
	opts.IncludeDeleted = c.QueryBool("include_deleted", false)

	// Only apply default status filter if IncludeDeleted is false
	if !opts.IncludeDeleted && opts.Status == nil {
		defaultStatus := models.InstanceStatusTerminated
		opts.Status = &defaultStatus
		opts.StatusFilter = models.StatusFilterNotEqual
	}

	// TODO: should check for JobID and filter by it
	// TODO: should check for OwnerID and filter by it

	// Get instances with their details using the service
	instances, err := h.service.ListInstances(c.Context(), models.AdminID, &opts)
	if err != nil {
		fmt.Printf("❌ Error getting instance: %v\n", err)
		return c.Status(fiber.StatusInternalServerError).JSON(fiber.Map{
			"error": fmt.Sprintf("failed to get instance metadata: %v", err),
		})
	}

	fmt.Printf("✅ Found %d instances\n", len(instances))

	// Return instances with pagination info
	return c.JSON(infrastructure.InstanceMetadataResponse{
		Instances: instances,
		Pagination: infrastructure.PaginationResponse{
			Total:  len(instances),
			Page:   1,
			Limit:  opts.Limit,
			Offset: opts.Offset,
		},
	})
}

// GetInstancesByJobID returns a list of instances for a specific job
func (h *InstanceHandler) GetInstancesByJobID(c *fiber.Ctx) error {
	jobID, err := c.ParamsInt("jobId")
	if err != nil {
		return c.Status(fiber.StatusBadRequest).JSON(fiber.Map{
			"error": "invalid job id",
		})
	}
	if jobID <= 0 {
		return c.Status(fiber.StatusBadRequest).JSON(fiber.Map{
			"error": "job id is required",
		})
	}

	fmt.Printf("🔍 Getting instances for job ID %d...\n", jobID)

	// Get instances using the service
	instances, err := h.service.GetInstancesByJobID(c.Context(), models.AdminID, uint(jobID))
	if err != nil {
		fmt.Printf("❌ Error getting instances for job %d: %v\n", jobID, err)
		return c.Status(fiber.StatusInternalServerError).JSON(fiber.Map{
			"error": fmt.Sprintf("failed to get instances for job %d: %v", jobID, err),
		})
	}

	fmt.Printf("✅ Found %d instances for job %d\n", len(instances), jobID)

	// Return response using JobInstancesResponse type
	return c.JSON(infrastructure.JobInstancesResponse{
		Instances: instances,
		Total:     len(instances),
		JobID:     uint(jobID),
	})
}

// TerminateInstances handles the request to terminate instances
func (h *InstanceHandler) TerminateInstances(c *fiber.Ctx) error {
	var deleteReq infrastructure.DeleteInstanceRequest
	if err := c.BodyParser(&deleteReq); err != nil {
		return c.Status(fiber.StatusBadRequest).
			JSON(infrastructure.ErrInvalidInput(err.Error()))
	}

	if deleteReq.JobName == "" || len(deleteReq.InstanceNames) == 0 {
		return c.Status(fiber.StatusBadRequest).JSON(fiber.Map{
			"error": "job name and instance names are required",
		})
	}

	err := h.service.Terminate(c.Context(), models.AdminID, deleteReq.JobName, deleteReq.InstanceNames)
	if err != nil {
		return c.Status(fiber.StatusInternalServerError).JSON(fiber.Map{
			"error": fmt.Sprintf("failed to terminate instances: %v", err),
		})
	}

	return c.Status(fiber.StatusOK).JSON(infrastructure.Success(nil))
}

// GetInstances handles the request to list instances
func (h *InstanceHandler) GetInstances(c *fiber.Ctx) error {
	var opts models.ListOptions
	opts.Limit = c.QueryInt("limit", DefaultPageSize)
	opts.Offset = c.QueryInt("offset", 0)
	opts.IncludeDeleted = c.QueryBool("include_deleted", false)

<<<<<<< HEAD
	instances, err := h.service.ListInstances(c.Context(), models.AdminID, &opts)
=======
	// Handle status filter
	if statusStr := c.Query("status"); statusStr != "" {
		status, err := models.ParseInstanceStatus(statusStr)
		if err != nil {
			return c.Status(fiber.StatusBadRequest).JSON(fiber.Map{
				"error": fmt.Sprintf("invalid instance status: %v", err),
			})
		}
		opts.Status = &status
	}

	instances, err := h.service.ListInstances(c.Context(), &opts)
>>>>>>> 1444cce4
	if err != nil {
		return c.Status(fiber.StatusInternalServerError).JSON(fiber.Map{
			"error": fmt.Sprintf("failed to list instances: %v", err),
		})
	}

	return c.JSON(infrastructure.ListInstancesResponse{
		Instances: instances,
		Pagination: infrastructure.PaginationResponse{
			Total:  len(instances),
			Page:   1,
			Limit:  opts.Limit,
			Offset: opts.Offset,
		},
	})
}<|MERGE_RESOLUTION|>--- conflicted
+++ resolved
@@ -265,9 +265,6 @@
 	opts.Offset = c.QueryInt("offset", 0)
 	opts.IncludeDeleted = c.QueryBool("include_deleted", false)
 
-<<<<<<< HEAD
-	instances, err := h.service.ListInstances(c.Context(), models.AdminID, &opts)
-=======
 	// Handle status filter
 	if statusStr := c.Query("status"); statusStr != "" {
 		status, err := models.ParseInstanceStatus(statusStr)
@@ -279,8 +276,7 @@
 		opts.Status = &status
 	}
 
-	instances, err := h.service.ListInstances(c.Context(), &opts)
->>>>>>> 1444cce4
+	instances, err := h.service.ListInstances(c.Context(), models.AdminID, &opts)
 	if err != nil {
 		return c.Status(fiber.StatusInternalServerError).JSON(fiber.Map{
 			"error": fmt.Sprintf("failed to list instances: %v", err),
