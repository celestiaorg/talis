package handlers

import (
	"fmt"
	"strconv"

	"github.com/gofiber/fiber/v2"

	"github.com/celestiaorg/talis/internal/api/v1/services"
	"github.com/celestiaorg/talis/internal/db/models"
	"github.com/celestiaorg/talis/internal/types/infrastructure"
)

// InstanceHandler handles HTTP requests for instance operations
type InstanceHandler struct {
	service    *services.InstanceService
	jobService *services.JobService
}

// NewInstanceHandler creates a new instance handler instance
func NewInstanceHandler(service *services.InstanceService, jobService *services.JobService) *InstanceHandler {
	return &InstanceHandler{
		service:    service,
		jobService: jobService,
	}
}

// ListInstances handles the request to list all instances
func (h *InstanceHandler) ListInstances(c *fiber.Ctx) error {
	var (
		limit  = c.QueryInt("limit", 10)
		offset = c.QueryInt("offset", 0)
	)

	instances, err := h.service.ListInstances(c.Context(), &models.ListOptions{
		Limit:  limit,
		Offset: offset,
	})
	if err != nil {
		return c.Status(fiber.StatusInternalServerError).JSON(fiber.Map{
			"error": fmt.Sprintf("failed to list instances: %v", err),
		})
	}

	return c.JSON(instances)
}

// CreateInstance handles the request to create a new instance
func (h *InstanceHandler) CreateInstance(c *fiber.Ctx) error {
	var req struct {
		Name        string                           `json:"name"`
		ProjectName string                           `json:"project_name"`
		WebhookURL  string                           `json:"webhook_url"`
		Instances   []infrastructure.InstanceRequest `json:"instances"`
	}

	if err := c.BodyParser(&req); err != nil {
		return c.Status(fiber.StatusBadRequest).JSON(fiber.Map{
			"error": err.Error(),
		})
	}

	// Check if project name already exists
	existingJob, err := h.jobService.GetByProjectName(c.Context(), req.ProjectName)
	if err != nil {
		return c.Status(fiber.StatusInternalServerError).JSON(fiber.Map{
			"error": fmt.Sprintf("failed to check project name: %v", err),
		})
	}
	if existingJob != nil {
		return c.Status(fiber.StatusConflict).JSON(fiber.Map{
			"error": fmt.Sprintf("project name '%s' is already in use", req.ProjectName),
			"job":   existingJob,
		})
	}

	// Create instance using the service
	job, err := h.service.CreateInstance(c.Context(), req.Name, req.ProjectName, req.WebhookURL, req.Instances)
	if err != nil {
		return c.Status(fiber.StatusInternalServerError).JSON(fiber.Map{
			"error": err.Error(),
		})
	}

	return c.Status(fiber.StatusAccepted).JSON(job)
}

// DeleteInstance handles the request to delete an instance
func (h *InstanceHandler) DeleteInstance(c *fiber.Ctx) error {
	var req infrastructure.DeleteInstanceRequest

	if err := c.BodyParser(&req); err != nil {
		return c.Status(fiber.StatusBadRequest).JSON(fiber.Map{
			"error": fmt.Sprintf("invalid request body: %v", err),
		})
	}

	if req.ID == 0 {
		return c.Status(fiber.StatusBadRequest).JSON(fiber.Map{
			"error": "job id is required",
		})
	}

	if req.Name == "" {
		return c.Status(fiber.StatusBadRequest).JSON(fiber.Map{
			"error": "name is required",
		})
	}

	if req.ProjectName == "" {
		return c.Status(fiber.StatusBadRequest).JSON(fiber.Map{
			"error": "project_name is required",
		})
	}

	if len(req.Instances) == 0 {
		return c.Status(fiber.StatusBadRequest).JSON(fiber.Map{
			"error": "at least one instance is required",
		})
	}

	// Delete instance using the service
	job, err := h.service.DeleteInstance(c.Context(), req.ID, req.Name, req.ProjectName, req.Instances)
	if err != nil {
		return c.Status(fiber.StatusInternalServerError).JSON(fiber.Map{
			"error": err.Error(),
		})
	}

	return c.Status(fiber.StatusAccepted).JSON(job)
}

// GetInstance returns details of a specific instance
func (h *InstanceHandler) GetInstance(c *fiber.Ctx) error {
	instanceID := c.Params("id")
	if instanceID == "" {
		return c.Status(fiber.StatusBadRequest).
			JSON(errInvalidInput("instance id is required"))
	}

<<<<<<< HEAD
	// TODO: Implement instance retrieval
	return c.Status(fiber.StatusNotImplemented).
		JSON(errGeneral("get instance not implemented yet"))
}
=======
	id, err := strconv.ParseUint(instanceID, 10, 64)
	if err != nil {
		return c.Status(fiber.StatusBadRequest).JSON(fiber.Map{
			"error": "invalid instance id",
		})
	}

	// Get instance using the service
	instance, err := h.service.GetInstance(c.Context(), uint(id))
	if err != nil {
		return c.Status(fiber.StatusInternalServerError).JSON(fiber.Map{
			"error": fmt.Sprintf("failed to get instance: %v", err),
		})
	}
>>>>>>> 9ce77732

	return c.JSON(instance)
}<|MERGE_RESOLUTION|>--- conflicted
+++ resolved
@@ -138,12 +138,6 @@
 			JSON(errInvalidInput("instance id is required"))
 	}
 
-<<<<<<< HEAD
-	// TODO: Implement instance retrieval
-	return c.Status(fiber.StatusNotImplemented).
-		JSON(errGeneral("get instance not implemented yet"))
-}
-=======
 	id, err := strconv.ParseUint(instanceID, 10, 64)
 	if err != nil {
 		return c.Status(fiber.StatusBadRequest).JSON(fiber.Map{
@@ -158,7 +152,6 @@
 			"error": fmt.Sprintf("failed to get instance: %v", err),
 		})
 	}
->>>>>>> 9ce77732
 
 	return c.JSON(instance)
 }