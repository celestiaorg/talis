--- conflicted
+++ resolved
@@ -55,27 +55,15 @@
 			JSON(infrastructure.ErrInvalidInput("invalid job id"))
 	}
 
-<<<<<<< HEAD
-	// Now using ParseUint to ensure we only get non-negative values
+	// Using 32-bit limit for ParseUint
 	jobID, err := strconv.ParseUint(jobIDStr, 10, 32)
-=======
-	jobID, err := strconv.ParseUint(jobIDStr, 10, 64)
->>>>>>> 0a1a4c85
 	if err != nil {
 		return c.Status(fiber.StatusBadRequest).
 			JSON(infrastructure.ErrInvalidInput("invalid job id"))
 	}
 	// Using uint(jobID) is safe because ParseUint guarantees non-negative values
 
-	// ownerID is guaranteed to be non-negative as it's initialized to 0
-	ownerID := uint(0) // TODO: get owner id from the JWT token, ensuring it's non-negative
-	// No conversion needed since we're already using uint
-
-<<<<<<< HEAD
-	status, err := h.jobService.GetJobStatus(c.Context(), ownerID, uint(jobID))
-=======
 	status, err := h.jobService.GetJobStatus(c.Context(), models.AdminID, uint(jobID))
->>>>>>> 0a1a4c85
 	if err != nil {
 		return c.Status(fiber.StatusInternalServerError).
 			JSON(infrastructure.ErrServer(err.Error()))
@@ -102,14 +90,7 @@
 	page := c.QueryInt("page", 1)
 	paginationOpts := getPaginationOptions(page)
 
-<<<<<<< HEAD
-	// Use uint directly to avoid conversion
-	ownerID := uint(0) // TODO: get owner id from the JWT token, ensuring it's non-negative
-
-	jobs, err := h.jobService.ListJobs(c.Context(), status, ownerID, paginationOpts)
-=======
 	jobs, err := h.jobService.ListJobs(c.Context(), status, models.AdminID, paginationOpts)
->>>>>>> 0a1a4c85
 	if err != nil {
 		return c.Status(fiber.StatusInternalServerError).
 			JSON(infrastructure.ErrServer(err.Error()))
@@ -138,14 +119,7 @@
 			JSON(infrastructure.ErrInvalidInput(err.Error()))
 	}
 
-<<<<<<< HEAD
-	// Use uint directly to avoid conversion
-	ownerID := uint(0) // TODO: get owner id from the JWT token, ensuring it's non-negative
-
-	err := h.jobService.CreateJob(c.Context(), ownerID, &jobReq)
-=======
 	err := h.jobService.CreateJob(c.Context(), models.AdminID, &jobReq)
->>>>>>> 0a1a4c85
 	if err != nil {
 		return c.Status(fiber.StatusInternalServerError).
 			JSON(infrastructure.ErrServer(err.Error()))
@@ -170,13 +144,7 @@
 			JSON(infrastructure.ErrInvalidInput("invalid job id"))
 	}
 
-<<<<<<< HEAD
-	ownerID := uint(0) // TODO: get owner id from the JWT token, ensuring it's non-negative
-
-	err = h.jobService.TerminateJob(c.Context(), ownerID, uint(jobID))
-=======
 	err = h.jobService.TerminateJob(c.Context(), models.AdminID, uint(jobID))
->>>>>>> 0a1a4c85
 	if err != nil {
 		return c.Status(fiber.StatusInternalServerError).
 			JSON(infrastructure.ErrServer(err.Error()))
