--- conflicted
+++ resolved
@@ -129,17 +129,10 @@
 			JSON(errServer(err.Error()))
 	}
 
-<<<<<<< HEAD
-	// Create instances using the instance service
-	if err := h.instanceService.CreateInstance(c.Context(), job.ID, req.InstanceName, req.Instances); err != nil {
-		return c.Status(fiber.StatusInternalServerError).JSON(fiber.Map{
-			"error": err.Error(),
-=======
 	return c.Status(fiber.StatusOK).
 		JSON(Response{
 			Slug: SuccessSlug,
 			Data: "Job terminated successfully",
->>>>>>> 728e4e9d
 		})
 }
 
