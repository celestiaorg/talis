--- conflicted
+++ resolved
@@ -13,12 +13,12 @@
 
 // JobHandler handles HTTP requests for job operations
 type JobHandler struct {
-	service         services.Job
-	instanceService services.Instance
+	service         *services.Job
+	instanceService *services.Instance
 }
 
 // NewJobHandler creates a new job handler instance
-func NewJobHandler(s services.Job, instanceService services.Instance) *JobHandler {
+func NewJobHandler(s *services.Job, instanceService *services.Instance) *JobHandler {
 	return &JobHandler{
 		service:         s,
 		instanceService: instanceService,
@@ -87,7 +87,6 @@
 
 // CreateJob handles the request to create a new job
 func (h *JobHandler) CreateJob(c *fiber.Ctx) error {
-<<<<<<< HEAD
 	var jobReq infrastructure.JobRequest
 	if err := c.BodyParser(&jobReq); err != nil {
 		return c.Status(fiber.StatusBadRequest).
@@ -97,54 +96,19 @@
 	if err := jobReq.Validate(); err != nil {
 		return c.Status(fiber.StatusBadRequest).
 			JSON(errInvalidInput(err.Error()))
-=======
-	var req infrastructure.CreateJobRequest
-
-	if err := c.BodyParser(&req); err != nil {
-		return c.Status(fiber.StatusBadRequest).JSON(fiber.Map{
-			"error": err.Error(),
-		})
 	}
 
-	// Check if project name already exists
-	existingJob, err := h.service.GetByProjectName(c.Context(), req.ProjectName)
-	if err != nil {
-		return c.Status(fiber.StatusInternalServerError).JSON(fiber.Map{
-			"error": fmt.Sprintf("failed to check project name: %v", err),
-		})
-	}
-	if existingJob != nil {
-		return c.Status(fiber.StatusConflict).JSON(fiber.Map{
-			"error": fmt.Sprintf("project name '%s' is already in use", req.ProjectName),
-			"job":   existingJob,
-		})
->>>>>>> f50e8bd5
-	}
+	ownerID := 0 // TODO: get owner id from the JWT token
 
-	// Create job first
-	job := &models.Job{
-		Name:        req.JobName,
-		ProjectName: req.ProjectName,
-		Status:      models.JobStatusPending,
-		WebhookURL:  req.WebhookURL,
-		OwnerID:     0, // Default owner ID for now
-	}
-
-<<<<<<< HEAD
-	job, err := h.service.CreateJob(c.Context(), uint(ownerID), &jobReq)
-=======
-	job, err = h.service.CreateJob(c.Context(), job)
->>>>>>> f50e8bd5
+	err := h.service.CreateJob(c.Context(), uint(ownerID), &jobReq)
 	if err != nil {
 		return c.Status(fiber.StatusInternalServerError).
 			JSON(errServer(err.Error()))
 	}
 
-<<<<<<< HEAD
 	return c.Status(fiber.StatusCreated).
 		JSON(Response{
 			Slug: SuccessSlug,
-			Data: job,
 		})
 }
 
@@ -177,15 +141,6 @@
 	// Implementation for updating a job
 	return nil
 }
-=======
-	// Create instances using the instance service
-	err = h.instanceService.CreateInstancesForJob(c.Context(), job, req.Instances)
-	if err != nil {
-		return c.Status(fiber.StatusInternalServerError).JSON(fiber.Map{
-			"error": err.Error(),
-		})
-	}
->>>>>>> f50e8bd5
 
 // SearchJobs handles the request to search jobs
 func (h *JobHandler) SearchJobs(c *fiber.Ctx) error {
