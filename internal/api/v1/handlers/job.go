--- conflicted
+++ resolved
@@ -131,86 +131,6 @@
 		})
 	}
 
-<<<<<<< HEAD
-	// TODO: this logic should be moved to a service
-	// Create job first
-	go func() {
-		fmt.Println("🚀 Starting async infrastructure creation...")
-
-		// Update to initializing when starting Pulumi setup
-		if err := h.service.UpdateJobStatus(context.Background(), job.ID, models.JobStatusInitializing, nil, ""); err != nil {
-			fmt.Printf("❌ Failed to update job status to initializing: %v\n", err)
-			return
-		}
-
-		infra, err := infrastructure.NewInfrastructure(JobReq)
-		if err != nil {
-			fmt.Printf("❌ Failed to create infrastructure: %v\n", err)
-			if err := h.service.UpdateJobStatus(context.Background(), job.ID, models.JobStatusFailed, nil, err.Error()); err != nil {
-				log.Infof("Failed to update job status: %v", err)
-			}
-			return
-		}
-
-		// Update to provisioning when creating infrastructure
-		if err := h.service.UpdateJobStatus(context.Background(), job.ID, models.JobStatusProvisioning, nil, ""); err != nil {
-			fmt.Printf("❌ Failed to update job status to provisioning: %v\n", err)
-			return
-		}
-
-		result, err := infra.Execute()
-		if err != nil {
-			// Check if error is due to resource not found
-			if strings.Contains(err.Error(), "404") &&
-				strings.Contains(err.Error(), "could not be found") {
-				fmt.Printf("⚠️ Warning: Some old resources were not found (already deleted)\n")
-			} else {
-				fmt.Printf("❌ Failed to execute infrastructure: %v\n", err)
-				if err := h.service.UpdateJobStatus(context.Background(), job.ID, models.JobStatusFailed, nil, err.Error()); err != nil {
-					log.Infof("Failed to update job status: %v", err)
-				}
-				return
-			}
-		}
-
-		// Start Ansible provisioning if creation was successful and provisioning is requested
-		if req.Instances[0].Provision {
-			instances, ok := result.([]infrastructure.InstanceInfo)
-			if !ok {
-				fmt.Printf("❌ Invalid result type: %T\n", result)
-				if err := h.service.UpdateJobStatus(context.Background(), job.ID, models.JobStatusFailed, nil,
-					fmt.Sprintf("invalid result type: %T, expected []infrastructure.InstanceInfo", result)); err != nil {
-					log.Infof("Failed to update job status: %v", err)
-				}
-				return
-			}
-
-			fmt.Printf("📝 Created instances: %+v\n", instances)
-
-			// Update to configuring when setting up Ansible
-			if err := h.service.UpdateJobStatus(context.Background(), job.ID, models.JobStatusConfiguring, instances, ""); err != nil {
-				fmt.Printf("❌ Failed to update job status to configuring: %v\n", err)
-				return
-			}
-
-			if err := infra.RunProvisioning(instances); err != nil {
-				fmt.Printf("❌ Failed to run provisioning: %v\n", err)
-				if err := h.service.UpdateJobStatus(context.Background(), job.ID, models.JobStatusFailed, instances, fmt.Sprintf("infrastructure created but provisioning failed: %v", err)); err != nil {
-					log.Infof("Failed to update job status: %v", err)
-				}
-				return
-			}
-		}
-
-		// Update final status with result
-		if err := h.service.UpdateJobStatus(context.Background(), job.ID, models.JobStatusCompleted, result, ""); err != nil {
-			fmt.Printf("❌ Failed to update final job status: %v\n", err)
-			return
-		}
-
-		fmt.Printf("✅ Infrastructure creation completed for job ID %d and job name %s\n", job.ID, job.Name)
-	}()
-=======
 	// Create instances using the instance service
 	err = h.instanceService.CreateInstancesForJob(c.Context(), job, req.Instances)
 	if err != nil {
@@ -218,7 +138,6 @@
 			"error": err.Error(),
 		})
 	}
->>>>>>> f50e8bd5
 
 	return c.Status(fiber.StatusCreated).JSON(job)
 }