--- conflicted
+++ resolved
@@ -99,23 +99,12 @@
 		})
 	}
 
-<<<<<<< HEAD
 	// Check if project name already exists
 	existingJob, err := h.service.GetByProjectName(c.Context(), req.ProjectName)
 	if err != nil {
 		return c.Status(fiber.StatusInternalServerError).JSON(fiber.Map{
 			"error": fmt.Sprintf("failed to check project name: %v", err),
 		})
-=======
-	// Convert to Request and validate
-	JobReq := &infrastructure.JobRequest{
-		JobName:      req.JobName,
-		InstanceName: req.InstanceName,
-		ProjectName:  req.ProjectName,
-		Provider:     req.Instances[0].Provider,
-		Instances:    req.Instances,
-		Action:       "create",
->>>>>>> 68e8b5dc
 	}
 	if existingJob != nil {
 		return c.Status(fiber.StatusConflict).JSON(fiber.Map{
@@ -124,10 +113,9 @@
 		})
 	}
 
-<<<<<<< HEAD
 	// Create job first
 	job := &models.Job{
-		Name:        req.Name,
+		Name:        req.JobName,
 		ProjectName: req.ProjectName,
 		Status:      models.JobStatusPending,
 		WebhookURL:  req.WebhookURL,
@@ -135,18 +123,6 @@
 	}
 
 	job, err = h.service.CreateJob(c.Context(), job)
-=======
-	ownerID := 0 // TODO: get owner id from the JWT token
-
-	job, err := h.service.CreateJob(c.Context(), &models.Job{
-		Name:         req.JobName,
-		InstanceName: req.InstanceName,
-		OwnerID:      uint(ownerID),
-		ProjectName:  req.ProjectName,
-		Status:       models.JobStatusPending,
-		WebhookURL:   req.WebhookURL,
-	})
->>>>>>> 68e8b5dc
 	if err != nil {
 		return c.Status(fiber.StatusInternalServerError).JSON(fiber.Map{
 			"error": fmt.Sprintf("failed to create job: %v", err),
