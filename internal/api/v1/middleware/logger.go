package middleware

import (
	"time"

<<<<<<< HEAD
	log "github.com/celestiaorg/talis/internal/logger"
	"github.com/gofiber/fiber/v2"
=======
	fiber "github.com/gofiber/fiber/v2"
	"github.com/gofiber/fiber/v2/log"
>>>>>>> 3925e9e9
)

// Logger returns a middleware that logs HTTP requests
func Logger() fiber.Handler {
	return func(c *fiber.Ctx) error {
		start := time.Now()

		// Continue chain
		err := c.Next()

		// After request
		stop := time.Now()
		latency := stop.Sub(start)

		// Log using Fiber's logger
		log.InfoWithFields("Request", map[string]interface{}{
			"timestamp": stop.Format("2006/01/02 - 15:04:05"),
			"status":    c.Response().StatusCode(),
			"latency":   latency,
			"ip":        c.IP(),
			"method":    c.Method(),
			"path":      c.Path(),
			"handler":   c.Route().Name,
		})

		return err
	}
}<|MERGE_RESOLUTION|>--- conflicted
+++ resolved
@@ -3,13 +3,9 @@
 import (
 	"time"
 
-<<<<<<< HEAD
 	log "github.com/celestiaorg/talis/internal/logger"
-	"github.com/gofiber/fiber/v2"
-=======
+
 	fiber "github.com/gofiber/fiber/v2"
-	"github.com/gofiber/fiber/v2/log"
->>>>>>> 3925e9e9
 )
 
 // Logger returns a middleware that logs HTTP requests
