--- conflicted
+++ resolved
@@ -33,17 +33,10 @@
 	GetJob       = "GetJob"
 
 	// Job instance routes
-<<<<<<< HEAD
-	CreateJobInstance = "CreateJobInstance"
-	DeleteJobInstance = "DeleteJobInstance"
-	GetJobInstances   = "GetJobInstances"
-	GetJobPublicIPs   = "GetJobPublicIPs"
-=======
 	CreateJobInstance   = "CreateJobInstance"
 	DeleteJobInstance   = "DeleteJobInstance"
 	GetJobPublicIPs     = "GetJobPublicIPs"
 	GetInstancesByJobID = "GetInstancesByJobID"
->>>>>>> 3925e9e9
 
 	// Instance routes
 	CreateInstance      = "CreateInstance"
@@ -74,26 +67,6 @@
 	// API v1 routes
 	v1 := app.Group(APIv1Prefix)
 
-<<<<<<< HEAD
-	// Jobs endpoints
-	jobs := v1.Group("/jobs")
-	jobs.Post("/", jobHandler.CreateJob).Name(CreateJob)
-	jobs.Get("/:id", jobHandler.GetJobStatus).Name(GetJob)
-	jobs.Get("/", jobHandler.ListJobs).Name(ListJobs)
-
-	// Job instances endpoints
-	jobInstances := jobs.Group("/:jobId/instances")
-	jobInstances.Post("/", instanceHandler.CreateInstance).Name(CreateJobInstance)
-	jobInstances.Delete("/", instanceHandler.DeleteInstance).Name(DeleteJobInstance)
-	jobInstances.Get("/", instanceHandler.GetInstancesByJobID).Name(GetJobInstances)
-	jobInstances.Get("/public-ips", instanceHandler.GetPublicIPs).Name(GetJobPublicIPs)
-
-	// Instance endpoints for instances (all jobs)
-	instances := v1.Group("/instances")
-	instances.Get("/all-metadata", instanceHandler.GetAllMetadata).Name(GetInstanceMetadata)
-	instances.Get("/:id", instanceHandler.GetInstance).Name(GetInstance)
-	instances.Get("/", instanceHandler.ListInstances).Name(ListInstances)
-=======
 	// Instances endpoints
 	instances := v1.Group("/instances")
 	instances.Get("/", instanceHandler.ListInstances).Name(ListInstances)
@@ -117,7 +90,6 @@
 	adminInstances := v1.Group("/admin/instances")
 	adminInstances.Get("/", instanceHandler.ListInstances).Name(ListInstances)
 	adminInstances.Get("/all-metadata", instanceHandler.GetAllMetadata).Name(GetInstanceMetadata)
->>>>>>> 3925e9e9
 
 	// Health check
 	app.Get("/health", func(c *fiber.Ctx) error {
@@ -211,17 +183,14 @@
 	return BuildURL(DeleteJobInstance, map[string]string{"jobId": jobId})
 }
 
-<<<<<<< HEAD
-=======
-// GetJobInstanceURL returns the URL for getting a specific job instance
-func GetJobInstanceURL(jobId, instanceId string) string {
+// GetInstanceByJobIDURL returns the URL for getting a specific job instance
+func GetInstanceByJobIDURL(jobId, instanceId string) string {
 	return BuildURL(GetInstancesByJobID, map[string]string{
 		"jobId":      jobId,
 		"instanceId": instanceId,
 	})
 }
 
->>>>>>> 3925e9e9
 // GetJobInstancesURL returns the URL for getting instances by job ID
 func GetJobInstancesURL(jobId string) string {
 	return BuildURL(GetInstancesByJobID, map[string]string{"jobId": jobId})
