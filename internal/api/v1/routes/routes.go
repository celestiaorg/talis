--- conflicted
+++ resolved
@@ -64,13 +64,13 @@
 	UpdateJob           = "UpdateJob"
 	TerminateJob        = "TerminateJob"
 
-<<<<<<< HEAD
+
 	// User routes
 	GetUsers    = "GetUsers"
 	GetUserByID = "GetUserByID"
 	CreateUser  = "CreateUser"
 	DeleteUser  = "DeleteUser"
-=======
+
 	// Project routes
 	CreateProject       = "CreateProject"
 	ListProjects        = "ListProjects"
@@ -84,7 +84,6 @@
 	GetTask          = "GetTask"
 	UpdateTaskStatus = "UpdateTaskStatus"
 	DeleteTask       = "DeleteTask"
->>>>>>> 0a6d6fb7
 )
 
 // routeCache stores extracted routes for use prior to compilation
@@ -102,12 +101,9 @@
 	app *fiber.App,
 	instanceHandler *handlers.InstanceHandler,
 	jobHandler *handlers.JobHandler,
-<<<<<<< HEAD
 	userHandler *handlers.UserHandler,
-=======
 	projectHandler *handlers.ProjectHandler,
 	taskHandler *handlers.TaskHandler,
->>>>>>> 0a6d6fb7
 ) {
 	// API v1 routes
 	v1 := app.Group(APIv1Prefix)
@@ -146,7 +142,6 @@
 	jobs.Put("/:id", jobHandler.UpdateJob).Name(UpdateJob)
 	jobs.Delete("/:id", jobHandler.TerminateJob).Name(TerminateJob)
 
-<<<<<<< HEAD
 	// ---------------------------
 	// User endpoints
 	users := v1.Group("/users")
@@ -155,7 +150,6 @@
 	users.Post("/", userHandler.CreateUser).Name(CreateUser)
 	users.Delete("/:id", userHandler.DeleteUser).Name(DeleteUser)
 
-=======
 	// Project routes
 	projects := v1.Group("/projects")
 	projects.Post("/", projectHandler.CreateProject).Name(CreateProject)
@@ -169,7 +163,6 @@
 	projects.Get("/:name/tasks/:taskName", taskHandler.GetTask).Name(GetTask)
 	projects.Put("/:name/tasks/:taskName/status", taskHandler.UpdateTaskStatus).Name(UpdateTaskStatus)
 	projects.Delete("/:name/tasks/:taskName", taskHandler.DeleteTask).Name(DeleteTask)
->>>>>>> 0a6d6fb7
 }
 
 // initRouteCache initializes the route cache by creating a mock app and extracting routes
@@ -183,18 +176,12 @@
 		// Create empty handlers for route registration
 		mockInstanceHandler := &handlers.InstanceHandler{}
 		mockJobHandler := &handlers.JobHandler{}
-<<<<<<< HEAD
 		mockUserHandler := &handlers.UserHandler{}
-
-		// Register routes with mock handlers
-		RegisterRoutes(app, mockInstanceHandler, mockJobHandler, mockUserHandler)
-=======
 		mockProjectHandler := &handlers.ProjectHandler{}
 		mockTaskHandler := &handlers.TaskHandler{}
-
+    
 		// Register routes with mock handlers
-		RegisterRoutes(app, mockInstanceHandler, mockJobHandler, mockProjectHandler, mockTaskHandler)
->>>>>>> 0a6d6fb7
+		RegisterRoutes(app, mockInstanceHandler, mockJobHandler, mockProjectHandler, mockTaskHandler, mockUserHandler)
 
 		// Extract routes from the app
 		for _, route := range app.GetRoutes() {
@@ -338,7 +325,6 @@
 	return BuildURL(TerminateJob, map[string]string{"id": id}, nil)
 }
 
-<<<<<<< HEAD
 // User Routes
 
 // GetUserByIDURL returns the URL for getting a user by ID
@@ -359,7 +345,7 @@
 // DeleteUserURL returns the URL for deleting a user by ID
 func DeleteUserURL(id string) string {
 	return BuildURL(DeleteUser, map[string]string{"id": id}, nil)
-=======
+
 // Project Routes
 
 // CreateProjectURL returns the URL for creating a project
@@ -402,5 +388,4 @@
 // DeleteTaskURL returns the URL for deleting a task
 func DeleteTaskURL(projectName string, taskName string) string {
 	return BuildURL(DeleteTask, map[string]string{"name": projectName, "taskName": taskName}, nil)
->>>>>>> 0a6d6fb7
 }