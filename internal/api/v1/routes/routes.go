package routes

import (
	"fmt"
	"net/url"
	"strings"
	"sync"

	"github.com/gofiber/fiber/v2"

	"github.com/celestiaorg/talis/internal/api/v1/handlers"
)

/*

To keep this file organized, routes should be organized in the following way:

1. Smallest scope first (i.e. instance routes before job routes)
2. For similar scopes, put the endpoints in alphabetical order
3. Order routes in GET, POST, PUT, DELETE order.
	a. Within this ordering, param urls (ie /:id) should go last, otherwise fiber will interpret the route slug as that param.
	b. After param considerations, order alphabetically.
4. For clarity, naming should match the action (i.e. GetJob, DeleteJob)

*/

// API base configuration
const (
	// DefaultPort is the default port for the API
	DefaultPort = "8080"
	// APIv1Prefix is the prefix for all API endpoints
	APIv1Prefix = "/api/v1"
)

// DefaultBaseURL is the default base URL for the API
var DefaultBaseURL = fmt.Sprintf("http://localhost:%s", DefaultPort)

// Route names for lookup
const (
	// Admin routes
	// No unique names, consider making Admin a private ownerID.
	AdminGetInstances         = "AdminGetInstances"
	AdminGetInstancesMetadata = "AdminGetInstancesMetadata"

	// Health check
	HealthCheck = "HealthCheck"

	// Instance routes
	GetInstances       = "GetInstances"
	GetMetadata        = "GetMetadata"
	GetPublicIPs       = "GetPublicIPs"
	GetInstance        = "GetInstance"
	CreateInstance     = "CreateInstance"
	TerminateInstances = "TerminateInstances"

	// Jobs routes
	GetJobs             = "GetJobs"
	GetJob              = "GetJob"
	GetMetadataByJobID  = "GetMetadataByJobID"
	GetInstancesByJobID = "GetInstancesByJobID"
	GetJobStatus        = "GetJobStatus"
	CreateJob           = "CreateJob"
	UpdateJob           = "UpdateJob"
	TerminateJob        = "TerminateJob"

	// User routes
	GetUserByID       = "GetUserByID"
	GetUserByUsername = "GetUserByUsername"
	CreateUser        = "CreateUser"
)

// routeCache stores extracted routes for use prior to compilation
var (
	routeCache     map[string]string
	routeCacheMu   sync.RWMutex
	routeCacheInit sync.Once
)

// RegisterRoutes configures all the v1 routes
//
// NOTE: route ordering is important because routes will try and match in the order they are registered.
// For example, if we register GetInstance before GetInstanceMetadata, the /all-metadata will get interpreted as an instance ID.
func RegisterRoutes(
	app *fiber.App,
	instanceHandler *handlers.InstanceHandler,
	jobHandler *handlers.JobHandler,
	userHandler *handlers.UserHandler,
) {
	// API v1 routes
	v1 := app.Group(APIv1Prefix)

	// Admin endpoints for instances (all jobs)
	// TODO: We should create a private Admin OwnerID. Then these could probably just be a part of the instance endpoints.
	adminInstances := v1.Group("/admin/instances")
	adminInstances.Get("/", instanceHandler.ListInstances).Name(AdminGetInstances)
	adminInstances.Get("/all-metadata", instanceHandler.GetAllMetadata).Name(AdminGetInstancesMetadata)

	// Health check
	app.Get("/health", func(c *fiber.Ctx) error {
		return c.JSON(fiber.Map{"status": "healthy"})
	}).Name(HealthCheck)

	// Instances endpoints
	// TODO: These should be filtered by OwnerID
	instances := v1.Group("/instances")
	instances.Get("/", instanceHandler.ListInstances).Name(GetInstances)
	instances.Get("/all-metadata", instanceHandler.GetAllMetadata).Name(GetMetadata)
	instances.Get("/public-ips", instanceHandler.GetPublicIPs).Name(GetPublicIPs)
	instances.Get("/:id", instanceHandler.GetInstance).Name(GetInstance)
	instances.Post("/", instanceHandler.CreateInstance).Name(CreateInstance)
	instances.Delete("/", instanceHandler.TerminateInstances).Name(TerminateInstances)

	// ---------------------------
	// Jobs endpoints
	// TODO: These should be filtered by OwnerID
	jobs := v1.Group("/jobs")
	jobs.Get("/", jobHandler.ListJobs).Name(GetJobs)
	jobs.Get("/:id", jobHandler.GetJob).Name(GetJob)
	jobs.Get("/:id/all-metadata", instanceHandler.GetAllMetadata).Name(GetMetadataByJobID)
	jobs.Get("/:id/instances", instanceHandler.GetInstancesByJobID).Name(GetInstancesByJobID)
	jobs.Get("/:id/status", jobHandler.GetJobStatus).Name(GetJobStatus)
	jobs.Post("/", jobHandler.CreateJob).Name(CreateJob)
	jobs.Put("/:id", jobHandler.UpdateJob).Name(UpdateJob)
	jobs.Delete("/:id", jobHandler.TerminateJob).Name(TerminateJob)

	// ---------------------------
	// User endpoints
	user := v1.Group("/user")
	user.Get("/:id", userHandler.GetUserByID).Name(GetUserByID)
	user.Get("/", userHandler.GetUserByUsername).Name(GetUserByUsername)
	user.Post("/", userHandler.CreateUser).Name(CreateUser)

}

// initRouteCache initializes the route cache by creating a mock app and extracting routes
func initRouteCache() {
	routeCacheInit.Do(func() {
		routeCache = make(map[string]string)

		// Create a mock app
		app := fiber.New()

		// Create empty handlers for route registration
		mockInstanceHandler := &handlers.InstanceHandler{}
		mockJobHandler := &handlers.JobHandler{}
		mockUserHandler := &handlers.UserHandler{}

		// Register routes with mock handlers
		RegisterRoutes(app, mockInstanceHandler, mockJobHandler, mockUserHandler)

		// Extract routes from the app
		for _, route := range app.GetRoutes() {
			if route.Name != "" {
				routeCache[route.Name] = route.Path
			}
		}
	})
}

// GetRoute returns the route pattern for the given route name
func GetRoute(name string) string {
	routeCacheMu.RLock()
	defer routeCacheMu.RUnlock()

	// Initialize cache if needed
	if routeCache == nil {
		routeCacheMu.RUnlock()
		initRouteCache()
		routeCacheMu.RLock()
	}

	return routeCache[name]
}

// BuildURL builds a URL for the given route name and parameters
func BuildURL(routeName string, params map[string]string, queryParams url.Values) string {
	route := GetRoute(routeName)
	if route == "" {
		return ""
	}

	// Replace parameters in the route
	for param, value := range params {
		route = strings.Replace(route, ":"+param, value, -1)
	}

	// Remove trailing slash if it's a base endpoint with no parameters
	if strings.HasSuffix(route, "/") && !strings.Contains(route, ":") {
		route = strings.TrimSuffix(route, "/")
	}

	// Add query parameters if any
	if len(queryParams) > 0 {
		route = fmt.Sprintf("%s?%s", route, queryParams.Encode())
	}

	return route
}

// Admin Routes

// AdminInstancesURL returns the URL for getting all instances
func AdminInstancesURL() string {
	return BuildURL(AdminGetInstances, nil, nil)
}

// AdminInstancesMetadataURL returns the URL for getting all instances metadata
func AdminInstancesMetadataURL() string {
	return BuildURL(AdminGetInstancesMetadata, nil, nil)
}

// Health check route helper

// HealthCheckURL returns the URL for the health check endpoint
func HealthCheckURL() string {
	return BuildURL(HealthCheck, nil, nil)
}

// Instance route helpers

// GetInstancesURL returns the URL for getting instances
func GetInstancesURL(queryParams url.Values) string {
	return BuildURL(GetInstances, nil, queryParams)
}

// GetInstanceMetadataURL returns the URL for getting instance metadata
func GetInstanceMetadataURL(queryParams url.Values) string {
	return BuildURL(GetMetadata, nil, queryParams)
}

// GetPublicIPsURL returns the URL for getting public IPs
func GetPublicIPsURL(queryParams url.Values) string {
	return BuildURL(GetPublicIPs, nil, queryParams)
}

// GetInstanceURL returns the URL for getting an instance by ID
func GetInstanceURL(id string) string {
	return BuildURL(GetInstance, map[string]string{"id": id}, nil)
}

// CreateInstanceURL returns the URL for creating an instance
func CreateInstanceURL() string {
	return BuildURL(CreateInstance, nil, nil)
}

// TerminateInstancesURL returns the URL for terminating instances
func TerminateInstancesURL() string {
	return BuildURL(TerminateInstances, nil, nil)
}

// Job Routes

// GetJobsURL returns the URL for getting jobs
func GetJobsURL(queryParams url.Values) string {
	return BuildURL(GetJobs, nil, queryParams)
}

// GetJobURL returns the URL for getting a job by ID
func GetJobURL(id string) string {
	return BuildURL(GetJob, map[string]string{"id": id}, nil)
}

// GetJobMetadataURL returns the URL for getting job metadata
func GetJobMetadataURL(id string, queryParams url.Values) string {
	return BuildURL(GetMetadataByJobID, map[string]string{"id": id}, queryParams)
}

// GetJobInstancesURL returns the URL for getting job instances
func GetJobInstancesURL(jobId string, queryParams url.Values) string {
	return BuildURL(GetInstancesByJobID, map[string]string{"id": jobId}, queryParams)
}

// GetJobStatusURL returns the URL for getting job status by ID
func GetJobStatusURL(id string) string {
	return BuildURL(GetJobStatus, map[string]string{"id": id}, nil)
}

// CreateJobURL returns the URL for creating a job
func CreateJobURL() string {
	return BuildURL(CreateJob, nil, nil)
}

// UpdateJobURL returns the URL for updating a job by ID
func UpdateJobURL(id string) string {
	return BuildURL(UpdateJob, map[string]string{"id": id}, nil)
}

// DeleteJobURL returns the URL for deleting a job by ID
func DeleteJobURL(id string) string {
<<<<<<< HEAD
	return BuildURL(TerminateJob, map[string]string{"id": id})
}

// User Routes

// GetJobURL returns the URL for getting a job by ID
func GetUserByIDURL(id string) string {
	return BuildURL(GetUserByID, map[string]string{"id": id})
}

// GetUserByUsernameURL returns the URL for getting jobs
func GetUserByUsernameURL() string {
	return BuildURL(GetUserByUsername, nil)
}

// CreateUserURL returns the URL for creating a job
func CreateUserURL() string {
	return BuildURL(CreateUser, nil)
=======
	return BuildURL(TerminateJob, map[string]string{"id": id}, nil)
>>>>>>> 1444cce4
}<|MERGE_RESOLUTION|>--- conflicted
+++ resolved
@@ -287,8 +287,7 @@
 
 // DeleteJobURL returns the URL for deleting a job by ID
 func DeleteJobURL(id string) string {
-<<<<<<< HEAD
-	return BuildURL(TerminateJob, map[string]string{"id": id})
+	return BuildURL(TerminateJob, map[string]string{"id": id}, nil)
 }
 
 // User Routes
@@ -306,7 +305,4 @@
 // CreateUserURL returns the URL for creating a job
 func CreateUserURL() string {
 	return BuildURL(CreateUser, nil)
-=======
-	return BuildURL(TerminateJob, map[string]string{"id": id}, nil)
->>>>>>> 1444cce4
 }