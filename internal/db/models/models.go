--- conflicted
+++ resolved
@@ -1,9 +1,10 @@
 package models
 
-<<<<<<< HEAD
 const (
-	DefaultLimit = 50
-=======
+  // DefaultLimit is the max number of rows that are retrieved from the DB per listing API call
+  DefaultLimit = 50
+)
+
 // StatusFilter represents how to filter instances by status
 type StatusFilter string
 
@@ -12,20 +13,13 @@
 	StatusFilterEqual StatusFilter = "equal"
 	// StatusFilterNotEqual indicates filtering for instances with non-matching status
 	StatusFilterNotEqual StatusFilter = "not_equal"
->>>>>>> d0fdde27
 )
 
 // ListOptions represents pagination and filtering options for list operations
 type ListOptions struct {
-<<<<<<< HEAD
-	Limit          int  // Number of items to return
-	Offset         int  // Number of items to skip
-	IncludeDeleted bool // Include deleted items
-=======
 	Limit          int             `json:"limit"`  // Number of items to return
 	Offset         int             `json:"offset"` // Number of items to skip
 	IncludeDeleted bool            `json:"include_deleted"`
 	Status         *InstanceStatus `json:"status,omitempty"`        // Filter by instance status
 	StatusFilter   StatusFilter    `json:"status_filter,omitempty"` // How to filter by status
->>>>>>> d0fdde27
 }