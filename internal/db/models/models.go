package models

<<<<<<< HEAD
const (
	// DefaultLimit is the max number of rows that are retrieved from the DB per listing API call
	DefaultLimit = 50
)

// StatusFilter represents how to filter instances by status
=======
// StatusFilter represents how to filter db items by status
>>>>>>> 8f1166be
type StatusFilter string

const (
	// StatusFilterEqual indicates filtering for instances with matching status
	StatusFilterEqual StatusFilter = "equal"
	// StatusFilterNotEqual indicates filtering for instances with non-matching status
	StatusFilterNotEqual StatusFilter = "not_equal"
)

// ListOptions represents pagination and filtering options for list operations
type ListOptions struct {
	// Pagination
	Limit  int `json:"limit"`  // Number of items to return
	Offset int `json:"offset"` // Number of items to skip
	// Filtering
	IncludeDeleted bool         `json:"include_deleted"`
	StatusFilter   StatusFilter `json:"status_filter,omitempty"` // How to filter by status
	// Statuses
	InstanceStatus *InstanceStatus `json:"instance_status,omitempty"` // Filter by instance status
	JobStatus      *JobStatus      `json:"job_status,omitempty"`      // Filter by job status
}<|MERGE_RESOLUTION|>--- conflicted
+++ resolved
@@ -1,15 +1,11 @@
 package models
 
-<<<<<<< HEAD
 const (
 	// DefaultLimit is the max number of rows that are retrieved from the DB per listing API call
 	DefaultLimit = 50
 )
 
-// StatusFilter represents how to filter instances by status
-=======
 // StatusFilter represents how to filter db items by status
->>>>>>> 8f1166be
 type StatusFilter string
 
 const (
