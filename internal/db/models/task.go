package models

import (
	"encoding/json"
	"fmt"
	"time"

	"gorm.io/gorm"
)

// Field names for task model
const (
	// TaskStatusField is the field name for task status
	TaskStatusField = "status"
	// TaskNameField is the field name for task name
	TaskNameField = "name"
)

// TaskStatus represents the current state of a task
type TaskStatus string

// Task status constants
const (
	// TaskStatusUnknown represents an unknown or invalid task status
	TaskStatusUnknown TaskStatus = "unknown"
	// TaskStatusPending indicates the task is waiting to be processed
	TaskStatusPending TaskStatus = "pending"
	// TaskStatusRunning indicates the task is currently being processed
	TaskStatusRunning TaskStatus = "running"
	// TaskStatusCompleted indicates the task has been successfully completed
	TaskStatusCompleted TaskStatus = "completed"
	// TaskStatusFailed indicates the task has failed
	TaskStatusFailed TaskStatus = "failed"
<<<<<<< HEAD
	// TaskStatusAborted indicates the task was manually aborted
	TaskStatusAborted TaskStatus = "aborted"
=======
	// TaskStatusTerminated indicates the task was manually aborted
	TaskStatusTerminated TaskStatus = "terminated"
>>>>>>> 4dc6af82
)

// Task represents an asynchronous operation that can be tracked
type Task struct {
	gorm.Model
	ProjectID   uint            `json:"-" gorm:"not null; index"`
	OwnerID     uint            `json:"-" gorm:"not null; index"`
	Name        string          `json:"name" gorm:"not null; index"`
	Status      TaskStatus      `json:"status" gorm:"not null; index"`
	Result      json.RawMessage `json:"result,omitempty" gorm:"type:jsonb"`
	Error       string          `json:"error,omitempty" gorm:"type:text"`
	WebhookURL  string          `json:"webhook_url,omitempty" gorm:"type:text"`
	WebhookSent bool            `json:"webhook_sent" gorm:"not null;default:false;index"`
	CreatedAt   time.Time       `json:"created_at" gorm:"index"`
}

// MarshalJSON implements the json.Marshaler interface for Task
func (t Task) MarshalJSON() ([]byte, error) {
	type Alias Task // Create an alias to avoid infinite recursion
	return json.Marshal(Alias(t))
}

// String returns the string representation of the task status
func (s TaskStatus) String() string {
	return string(s)
}

// ParseTaskStatus converts a string to a TaskStatus type
func ParseTaskStatus(str string) (TaskStatus, error) {
	switch str {
	case string(TaskStatusUnknown):
		return TaskStatusUnknown, nil
	case string(TaskStatusPending):
		return TaskStatusPending, nil
	case string(TaskStatusRunning):
		return TaskStatusRunning, nil
	case string(TaskStatusCompleted):
		return TaskStatusCompleted, nil
	case string(TaskStatusFailed):
		return TaskStatusFailed, nil
<<<<<<< HEAD
	case string(TaskStatusAborted):
		return TaskStatusAborted, nil
=======
	case string(TaskStatusTerminated):
		return TaskStatusTerminated, nil
>>>>>>> 4dc6af82
	default:
		return TaskStatusUnknown, fmt.Errorf("invalid task status: %s", str)
	}
}

// UnmarshalJSON implements json.Unmarshaler for TaskStatus
func (s *TaskStatus) UnmarshalJSON(data []byte) error {
	var str string
	if err := json.Unmarshal(data, &str); err != nil {
		return err
	}

	status, err := ParseTaskStatus(str)
	if err != nil {
		return err
	}

	*s = status
	return nil
}

// MarshalJSON implements json.Marshaler for TaskStatus
func (s *TaskStatus) MarshalJSON() ([]byte, error) {
	return json.Marshal(s.String())
}

// Validate ensures that the task data is valid
func (t *Task) Validate() error {
	if t.Name == "" {
		return fmt.Errorf("task name cannot be empty")
	}

	// Validate status
	if _, err := ParseTaskStatus(string(t.Status)); err != nil {
		return err
	}

	return nil
}

// BeforeCreate is a GORM hook that runs before creating a new task
func (t *Task) BeforeCreate(_ *gorm.DB) error {
	if t.Status == "" {
		t.Status = TaskStatusPending
	}
	return t.Validate()
}<|MERGE_RESOLUTION|>--- conflicted
+++ resolved
@@ -31,13 +31,8 @@
 	TaskStatusCompleted TaskStatus = "completed"
 	// TaskStatusFailed indicates the task has failed
 	TaskStatusFailed TaskStatus = "failed"
-<<<<<<< HEAD
-	// TaskStatusAborted indicates the task was manually aborted
-	TaskStatusAborted TaskStatus = "aborted"
-=======
 	// TaskStatusTerminated indicates the task was manually aborted
 	TaskStatusTerminated TaskStatus = "terminated"
->>>>>>> 4dc6af82
 )
 
 // Task represents an asynchronous operation that can be tracked
@@ -78,13 +73,8 @@
 		return TaskStatusCompleted, nil
 	case string(TaskStatusFailed):
 		return TaskStatusFailed, nil
-<<<<<<< HEAD
-	case string(TaskStatusAborted):
-		return TaskStatusAborted, nil
-=======
 	case string(TaskStatusTerminated):
 		return TaskStatusTerminated, nil
->>>>>>> 4dc6af82
 	default:
 		return TaskStatusUnknown, fmt.Errorf("invalid task status: %s", str)
 	}
@@ -116,12 +106,6 @@
 	if t.Name == "" {
 		return fmt.Errorf("task name cannot be empty")
 	}
-
-	// Validate status
-	if _, err := ParseTaskStatus(string(t.Status)); err != nil {
-		return err
-	}
-
 	return nil
 }
 
