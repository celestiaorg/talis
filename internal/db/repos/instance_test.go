package repos

import (
	"fmt"
	"testing"
	"time"

	"github.com/stretchr/testify/suite"
	"gorm.io/gorm"

	"github.com/celestiaorg/talis/internal/db/models"
)

type InstanceRepositoryTestSuite struct {
	DBRepositoryTestSuite
}

func TestInstanceRepository(t *testing.T) {
	suite.Run(t, new(InstanceRepositoryTestSuite))
}

func (s *InstanceRepositoryTestSuite) verifyTermination(ownerID, jobID, instanceID uint) error {
	instance, err := s.instanceRepo.GetByID(s.ctx, ownerID, jobID, instanceID)
	if err != nil {
		return err
	}
	if instance.Status != models.InstanceStatusTerminated {
		return fmt.Errorf("expected instance to be terminated")
	}
	// TODO: currently it doesn't seem that we are soft deleting the instances. If this is expected we should remove the delete call in the Terminate method
	if instance.DeletedAt.Valid {
		fmt.Println("expected instance to be deleted")
	}
	return nil
}

func (s *InstanceRepositoryTestSuite) TestCreate() {
	// Test with valid owner ID
	instance := s.createTestInstance()
	s.NotZero(instance.ID)

	// Test with zero owner ID should fail
	invalidInstance := &models.Instance{
		OwnerID:    0,
		JobID:      1,
		ProviderID: models.ProviderDO,
		Name:       "test-instance-invalid",
	}
	err := s.instanceRepo.Create(s.ctx, invalidInstance)
	s.Error(err)
	s.Contains(err.Error(), "invalid owner_id")
}

func (s *InstanceRepositoryTestSuite) TestGetByID() {
	original := s.createTestInstance()

	// Test getting with correct owner ID
	found, err := s.instanceRepo.GetByID(s.ctx, original.OwnerID, original.JobID, original.ID)
	s.NoError(err)
	s.Equal(original.ID, found.ID)
	s.Equal(original.Name, found.Name)

	// Test getting with admin ID
	found, err = s.instanceRepo.GetByID(s.ctx, models.AdminID, original.JobID, original.ID)
	s.NoError(err)
	s.Equal(original.ID, found.ID)

	// Test getting with wrong owner ID
	_, err = s.instanceRepo.GetByID(s.ctx, 999, original.JobID, original.ID)
	s.Error(err)

	// Test getting with zero owner ID
	_, err = s.instanceRepo.GetByID(s.ctx, 0, original.JobID, original.ID)
	s.Error(err)
	s.Contains(err.Error(), "invalid owner_id")

	// Test with non-existent ID
	_, err = s.instanceRepo.GetByID(s.ctx, original.OwnerID, original.JobID, 999)
	s.Error(err)
}

func (s *InstanceRepositoryTestSuite) TestGetByNames() {
	instance1 := s.createTestInstance()
	instance2 := s.createTestInstanceForOwner(instance1.OwnerID)

	// Test getting with correct owner ID
	instances, err := s.instanceRepo.GetByNames(s.ctx, instance1.OwnerID, []string{instance1.Name, instance2.Name})
	s.NoError(err)
	s.Len(instances, 2)

	// Test getting with admin ID
	instances, err = s.instanceRepo.GetByNames(s.ctx, models.AdminID, []string{instance1.Name, instance2.Name})
	s.NoError(err)
	s.Len(instances, 2)

	// Test getting with wrong owner ID
	instances, err = s.instanceRepo.GetByNames(s.ctx, 999, []string{instance1.Name, instance2.Name})
	s.NoError(err)
	s.Empty(instances)

	// Test getting with zero owner ID
	_, err = s.instanceRepo.GetByNames(s.ctx, 0, []string{instance1.Name})
	s.Error(err)
	s.Contains(err.Error(), "invalid owner_id")
}

func (s *InstanceRepositoryTestSuite) TestUpdate() {
	instance := s.createTestInstance()

<<<<<<< HEAD
	// Test update with correct owner ID
	instance.PublicIP = "192.0.2.100"
	instance.Status = models.InstanceStatusReady
	err := s.instanceRepo.Update(s.ctx, instance.OwnerID, instance.ID, instance)
=======
	// Update instance
	updateInstance := &models.Instance{
		PublicIP: "192.0.2.100",
		Status:   models.InstanceStatusReady,
	}
	err := s.instanceRepo.UpdateByID(s.ctx, instance.ID, updateInstance)
>>>>>>> 8f1166be
	s.NoError(err)

	// Verify update
	updated, err := s.instanceRepo.GetByID(s.ctx, instance.OwnerID, instance.JobID, instance.ID)
	s.NoError(err)
	s.Equal("192.0.2.100", updated.PublicIP)
	s.Equal(models.InstanceStatusReady, updated.Status)
<<<<<<< HEAD

	// Test update with admin ID
	instance.PublicIP = "192.0.2.101"
	err = s.instanceRepo.Update(s.ctx, models.AdminID, instance.ID, instance)
	s.NoError(err)

	// Test update with wrong owner ID
	err = s.instanceRepo.Update(s.ctx, 999, instance.ID, instance)
	s.Error(err)
	s.Contains(err.Error(), "instance not found or not owned by user")

	// Test update with zero owner ID
	err = s.instanceRepo.Update(s.ctx, 0, instance.ID, instance)
	s.Error(err)
	s.Contains(err.Error(), "invalid owner_id")
}

func (s *InstanceRepositoryTestSuite) TestUpdateIPByName() {
	instance := s.createTestInstance()
	newIP := "192.0.2.200"

	// Test update with correct owner ID
	err := s.instanceRepo.UpdateIPByName(s.ctx, instance.OwnerID, instance.Name, newIP)
	s.NoError(err)

	// Test update with admin ID
	err = s.instanceRepo.UpdateIPByName(s.ctx, models.AdminID, instance.Name, newIP)
	s.NoError(err)

	// Test update with wrong owner ID
	err = s.instanceRepo.UpdateIPByName(s.ctx, 999, instance.Name, newIP)
	s.Error(err)
	s.Contains(err.Error(), "instance not found or not owned by user")

	// Test update with zero owner ID
	err = s.instanceRepo.UpdateIPByName(s.ctx, 0, instance.Name, newIP)
	s.Error(err)
	s.Contains(err.Error(), "invalid owner_id")
}

func (s *InstanceRepositoryTestSuite) TestUpdateStatus() {
	instance := s.createTestInstance()

	// Test update with correct owner ID
	err := s.instanceRepo.UpdateStatus(s.ctx, instance.OwnerID, instance.ID, models.InstanceStatusReady)
	s.NoError(err)

	// Verify the status was updated
	updated, err := s.instanceRepo.GetByID(s.ctx, instance.OwnerID, instance.JobID, instance.ID)
	s.NoError(err)
	s.Equal(models.InstanceStatusReady, updated.Status)

	// Test update with admin ID
	err = s.instanceRepo.UpdateStatus(s.ctx, models.AdminID, instance.ID, models.InstanceStatusTerminated)
	s.NoError(err)

	// Verify the status was updated
	updated, err = s.instanceRepo.GetByID(s.ctx, instance.OwnerID, instance.JobID, instance.ID)
	s.NoError(err)
	s.Equal(models.InstanceStatusTerminated, updated.Status)

	// Test update with wrong owner ID
	err = s.instanceRepo.UpdateStatus(s.ctx, 999, instance.ID, models.InstanceStatusReady)
	s.Error(err)
	s.Contains(err.Error(), "instance not found or not owned by user")

	// Test update with zero owner ID
	err = s.instanceRepo.UpdateStatus(s.ctx, 0, instance.ID, models.InstanceStatusReady)
	s.Error(err)
	s.Contains(err.Error(), "invalid owner_id")
}

func (s *InstanceRepositoryTestSuite) TestUpdateStatusByName() {
	instance := s.createTestInstance()

	// Test update with correct owner ID
	err := s.instanceRepo.UpdateStatusByName(s.ctx, instance.OwnerID, instance.Name, models.InstanceStatusReady)
	s.NoError(err)

	// Verify the status was updated
	updated, err := s.instanceRepo.GetByID(s.ctx, instance.OwnerID, instance.JobID, instance.ID)
	s.NoError(err)
	s.Equal(models.InstanceStatusReady, updated.Status)

	// Test update with admin ID
	err = s.instanceRepo.UpdateStatusByName(s.ctx, models.AdminID, instance.Name, models.InstanceStatusTerminated)
	s.NoError(err)

	// Verify the status was updated
	updated, err = s.instanceRepo.GetByID(s.ctx, instance.OwnerID, instance.JobID, instance.ID)
	s.NoError(err)
	s.Equal(models.InstanceStatusTerminated, updated.Status)

	// Test update with wrong owner ID
	err = s.instanceRepo.UpdateStatusByName(s.ctx, 999, instance.Name, models.InstanceStatusReady)
	s.Error(err)
	s.Contains(err.Error(), "instance not found or not owned by user")

	// Test update with zero owner ID
	err = s.instanceRepo.UpdateStatusByName(s.ctx, 0, instance.Name, models.InstanceStatusReady)
	s.Error(err)
	s.Contains(err.Error(), "invalid owner_id")
=======

	// Test updating IP
	updateIP := &models.Instance{
		PublicIP: "192.0.2.200",
	}
	err = s.instanceRepo.UpdateByName(s.ctx, instance.Name, updateIP)
	s.NoError(err)

	// Verify IP update
	updated, err = s.instanceRepo.GetByID(s.ctx, instance.JobID, instance.ID)
	s.NoError(err)
	s.Equal("192.0.2.200", updated.PublicIP)

	// Test updating status
	updateStatus := &models.Instance{
		Status: models.InstanceStatusReady,
	}
	err = s.instanceRepo.UpdateByName(s.ctx, instance.Name, updateStatus)
	s.NoError(err)

	// Verify status update
	updated, err = s.instanceRepo.GetByID(s.ctx, instance.JobID, instance.ID)
	s.NoError(err)
	s.Equal(models.InstanceStatusReady, updated.Status)

	// Test updating multiple fields at once
	updateMultiple := &models.Instance{
		PublicIP: "192.0.2.300",
		Status:   models.InstanceStatusProvisioning,
		Region:   "sfo3",
	}
	err = s.instanceRepo.UpdateByName(s.ctx, instance.Name, updateMultiple)
	s.NoError(err)

	// Verify multiple updates
	updated, err = s.instanceRepo.GetByID(s.ctx, instance.JobID, instance.ID)
	s.NoError(err)
	s.Equal("192.0.2.300", updated.PublicIP)
	s.Equal(models.InstanceStatusProvisioning, updated.Status)
	s.Equal("sfo3", updated.Region)
>>>>>>> 8f1166be
}

func (s *InstanceRepositoryTestSuite) TestList() {
	// Create multiple instances with different owners
	instance1 := s.createTestInstance()
	s.createTestInstanceForOwner(instance1.OwnerID)
	s.createTestInstanceForOwner(instance1.OwnerID)

	// Test listing with owner ID
	instancesOwner, err := s.instanceRepo.List(s.ctx, instance1.OwnerID, nil)
	s.NoError(err)
	s.Len(instancesOwner, 3)

	// Test listing with admin ID
	instancesAdmin, err := s.instanceRepo.List(s.ctx, models.AdminID, nil)
	s.NoError(err)
	s.Len(instancesAdmin, 3)

	// Test listing with wrong owner ID
	instancesWrongOwner, err := s.instanceRepo.List(s.ctx, 999, nil)
	s.NoError(err)
	s.Empty(instancesWrongOwner)

	// Test listing with zero owner ID
	_, err = s.instanceRepo.List(s.ctx, 0, nil)
	s.Error(err)
	s.Contains(err.Error(), "invalid owner_id")

	// Test listing with include deleted
	// Terminate an instance and check that it is deleted;
	s.Require().NoError(s.instanceRepo.Terminate(s.ctx, instance1.OwnerID, instance1.ID))
	s.Require().NoError(s.Retry(func() error {
		return s.verifyTermination(instance1.OwnerID, instance1.JobID, instance1.ID)
	}, 50, 100*time.Millisecond))
	instancesDeleted, err := s.instanceRepo.List(s.ctx, instance1.OwnerID, &models.ListOptions{IncludeDeleted: true})
	s.NoError(err)
	s.Len(instancesDeleted, 3)

	instancesNotDeleted, err := s.instanceRepo.List(s.ctx, instance1.OwnerID, &models.ListOptions{IncludeDeleted: false})
	s.NoError(err)
	s.Len(instancesNotDeleted, 2)
}

func (s *InstanceRepositoryTestSuite) TestCount() {
	// Create multiple instances with different owners
	s.createTestInstanceForOwner(1)
	s.createTestInstanceForOwner(1)
	s.createTestInstanceForOwner(1)

	// Test count with owner ID
	count, err := s.instanceRepo.Count(s.ctx, 1)
	s.NoError(err)
	s.Equal(int64(3), count)

	// Test count with admin ID
	count, err = s.instanceRepo.Count(s.ctx, models.AdminID)
	s.NoError(err)
	s.Equal(int64(3), count)

	// Test count with wrong owner ID
	count, err = s.instanceRepo.Count(s.ctx, 999)
	s.NoError(err)
	s.Equal(int64(0), count)

	// Test count with zero owner ID
	_, err = s.instanceRepo.Count(s.ctx, 0)
	s.Error(err)
	s.Contains(err.Error(), "invalid owner_id")
}

func (s *InstanceRepositoryTestSuite) TestGetByJobID() {
	// Create instances with different job IDs and owners
	instance1 := s.createTestInstance()

	// Test getting with correct owner ID
	instances, err := s.instanceRepo.GetByJobID(s.ctx, instance1.OwnerID, instance1.JobID)
	s.NoError(err)
	s.Len(instances, 1)
	s.Equal(instance1.ID, instances[0].ID)

	// Test getting with admin ID
	instances, err = s.instanceRepo.GetByJobID(s.ctx, models.AdminID, instance1.JobID)
	s.NoError(err)
	s.Len(instances, 1)

	// Test getting with wrong owner ID
	instances, err = s.instanceRepo.GetByJobID(s.ctx, 999, instance1.JobID)
	s.NoError(err)
	s.Empty(instances)

	// Test getting with zero owner ID
	_, err = s.instanceRepo.GetByJobID(s.ctx, 0, instance1.JobID)
	s.Error(err)
	s.Contains(err.Error(), "invalid owner_id")
}

func (s *InstanceRepositoryTestSuite) TestGetByJobIDOrdered() {
	// Create instances with different creation times and owners
	instance1 := s.createTestInstance()
	time.Sleep(time.Millisecond) // Ensure different creation times
	instance2 := &models.Instance{
		OwnerID:    instance1.OwnerID,
		JobID:      instance1.JobID,
		ProviderID: models.ProviderDO,
		Name:       "test-instance-2",
		Status:     models.InstanceStatusPending,
	}
	s.Require().NoError(s.instanceRepo.Create(s.ctx, instance2))

	// Test getting ordered instances with correct owner ID
	instances, err := s.instanceRepo.GetByJobIDOrdered(s.ctx, instance1.OwnerID, instance1.JobID)
	s.NoError(err)
	s.Len(instances, 2)
	s.Equal(instance1.ID, instances[0].ID)
	s.Equal(instance2.ID, instances[1].ID)

	// Test getting ordered instances with admin ID
	instances, err = s.instanceRepo.GetByJobIDOrdered(s.ctx, models.AdminID, instance1.JobID)
	s.NoError(err)
	s.Len(instances, 2)

	// Test getting ordered instances with wrong owner ID
	instances, err = s.instanceRepo.GetByJobIDOrdered(s.ctx, 999, instance1.JobID)
	s.NoError(err)
	s.Empty(instances)

	// Test getting ordered instances with zero owner ID
	_, err = s.instanceRepo.GetByJobIDOrdered(s.ctx, 0, instance1.JobID)
	s.Error(err)
	s.Contains(err.Error(), "invalid owner_id")
}

func (s *InstanceRepositoryTestSuite) TestTerminate() {
	instance := s.createTestInstance()

	// Test terminate with correct owner ID
	err := s.instanceRepo.Terminate(s.ctx, instance.OwnerID, instance.ID)
	s.NoError(err)

	// Verify the termination
	s.Require().NoError(s.Retry(func() error {
		return s.verifyTermination(instance.OwnerID, instance.JobID, instance.ID)
	}, 50, 100*time.Millisecond))

	// Test terminate with admin ID
	instance = s.createTestInstance()
	err = s.instanceRepo.Terminate(s.ctx, models.AdminID, instance.ID)
	s.NoError(err)
	s.Require().NoError(s.Retry(func() error {
		return s.verifyTermination(models.AdminID, instance.JobID, instance.ID)
	}, 50, 100*time.Millisecond))

	// Test terminate with wrong owner ID
	instance = s.createTestInstance()
	err = s.instanceRepo.Terminate(s.ctx, 999, instance.ID)
	s.Error(err)
	s.Contains(err.Error(), "instance not found or not owned by user")

	// Test terminate with zero owner ID
	instance = s.createTestInstance()
	err = s.instanceRepo.Terminate(s.ctx, 0, instance.ID)
	s.Error(err)
	s.Contains(err.Error(), "invalid owner_id")
}

func (s *InstanceRepositoryTestSuite) TestQuery() {
	// Create test instances
	s.createTestInstance()
	s.createTestInstance()

	// Test query with admin ID
	instances, err := s.instanceRepo.Query(s.ctx, models.AdminID, "SELECT * FROM instances")
	s.NoError(err)
	s.Len(instances, 2)

	// Test query with non-admin ID should fail
	_, err = s.instanceRepo.Query(s.ctx, 1, "SELECT * FROM instances")
	s.Error(err)
	s.Contains(err.Error(), "restricted to admin users only")

	// Test query with zero owner ID
	_, err = s.instanceRepo.Query(s.ctx, 0, "SELECT * FROM instances")
	s.Error(err)
	s.Contains(err.Error(), "invalid owner_id")
}

func (s *InstanceRepositoryTestSuite) TestGetByJobIDAndNames() {
	// Create test instances with different owners
	instance1 := s.createTestInstance()
	instance2 := &models.Instance{
		OwnerID:    2,
		JobID:      1,
		ProviderID: models.ProviderDO,
		Name:       "test-instance-2",
		Status:     models.InstanceStatusPending,
	}
	s.Require().NoError(s.instanceRepo.Create(s.ctx, instance2))

	// Test getting with correct owner ID
	instances, err := s.instanceRepo.GetByJobIDAndNames(s.ctx, instance1.OwnerID, instance1.JobID, []string{instance1.Name})
	s.NoError(err)
	s.Len(instances, 1)
	s.Equal(instance1.ID, instances[0].ID)

	// Test getting with admin ID
	instances, err = s.instanceRepo.GetByJobIDAndNames(s.ctx, models.AdminID, instance1.JobID, []string{instance1.Name, instance2.Name})
	s.NoError(err)
	s.Len(instances, 2)

	// Test getting with wrong owner ID
	instances, err = s.instanceRepo.GetByJobIDAndNames(s.ctx, 999, instance1.JobID, []string{instance1.Name})
	s.NoError(err)
	s.Empty(instances)

	// Test getting with zero owner ID
	_, err = s.instanceRepo.GetByJobIDAndNames(s.ctx, 0, instance1.JobID, []string{instance1.Name})
	s.Error(err)
	s.Contains(err.Error(), "invalid owner_id")
}

func (s *InstanceRepositoryTestSuite) TestApplyListOptions() {
	tests := []struct {
		name     string
		opts     *models.ListOptions
		validate func(query *gorm.DB)
	}{
		{
			name: "nil options",
			opts: nil,
			validate: func(query *gorm.DB) {
				var instances []models.Instance
				sql := query.ToSQL(func(tx *gorm.DB) *gorm.DB {
					return tx.Find(&instances)
				})
				s.Contains(sql, "status != 4")
			},
		},
		{
			name: "with status equal filter",
			opts: &models.ListOptions{
				InstanceStatus: func() *models.InstanceStatus {
					s := models.InstanceStatusReady
					return &s
				}(),
				StatusFilter: models.StatusFilterEqual,
			},
			validate: func(query *gorm.DB) {
				var instances []models.Instance
				sql := query.ToSQL(func(tx *gorm.DB) *gorm.DB {
					return tx.Find(&instances)
				})
				s.Contains(sql, "status = 3")
			},
		},
		{
			name: "with status not equal filter",
			opts: &models.ListOptions{
				InstanceStatus: func() *models.InstanceStatus {
					s := models.InstanceStatusTerminated
					return &s
				}(),
				StatusFilter: models.StatusFilterNotEqual,
			},
			validate: func(query *gorm.DB) {
				var instances []models.Instance
				sql := query.ToSQL(func(tx *gorm.DB) *gorm.DB {
					return tx.Find(&instances)
				})
				s.Contains(sql, "status != 4")
			},
		},
		{
			name: "with include deleted",
			opts: &models.ListOptions{
				IncludeDeleted: true,
			},
			validate: func(query *gorm.DB) {
				var instances []models.Instance
				err := query.Find(&instances).Error
				s.NoError(err)
				s.True(query.Statement.Unscoped)
			},
		},
		{
			name: "with pagination",
			opts: &models.ListOptions{
				Limit:  10,
				Offset: 20,
			},
			validate: func(query *gorm.DB) {
				var instances []models.Instance
				sql := query.ToSQL(func(tx *gorm.DB) *gorm.DB {
					return tx.Find(&instances)
				})
				s.Contains(sql, "LIMIT 10")
				s.Contains(sql, "OFFSET 20")
			},
		},
		{
			name: "with all options",
			opts: &models.ListOptions{
				Limit:          10,
				Offset:         20,
				IncludeDeleted: true,
				InstanceStatus: func() *models.InstanceStatus {
					s := models.InstanceStatusReady
					return &s
				}(),
				StatusFilter: models.StatusFilterEqual,
			},
			validate: func(query *gorm.DB) {
				var instances []models.Instance
				sql := query.ToSQL(func(tx *gorm.DB) *gorm.DB {
					return tx.Find(&instances)
				})
				s.True(query.Statement.Unscoped)
				s.Contains(sql, "LIMIT 10")
				s.Contains(sql, "OFFSET 20")
				s.Contains(sql, "status = 3")
			},
		},
	}

	for _, tt := range tests {
		s.Run(tt.name, func() {
			query := s.instanceRepo.applyListOptions(s.db, tt.opts)
			tt.validate(query)
		})
	}
}<|MERGE_RESOLUTION|>--- conflicted
+++ resolved
@@ -25,7 +25,7 @@
 		return err
 	}
 	if instance.Status != models.InstanceStatusTerminated {
-		return fmt.Errorf("expected instance to be terminated")
+		return fmt.Errorf("expected instance to be terminated: %v", instance.Status)
 	}
 	// TODO: currently it doesn't seem that we are soft deleting the instances. If this is expected we should remove the delete call in the Terminate method
 	if instance.DeletedAt.Valid {
@@ -107,19 +107,12 @@
 func (s *InstanceRepositoryTestSuite) TestUpdate() {
 	instance := s.createTestInstance()
 
-<<<<<<< HEAD
-	// Test update with correct owner ID
-	instance.PublicIP = "192.0.2.100"
-	instance.Status = models.InstanceStatusReady
-	err := s.instanceRepo.Update(s.ctx, instance.OwnerID, instance.ID, instance)
-=======
 	// Update instance
 	updateInstance := &models.Instance{
 		PublicIP: "192.0.2.100",
 		Status:   models.InstanceStatusReady,
 	}
-	err := s.instanceRepo.UpdateByID(s.ctx, instance.ID, updateInstance)
->>>>>>> 8f1166be
+	err := s.instanceRepo.UpdateByID(s.ctx, instance.OwnerID, instance.ID, updateInstance)
 	s.NoError(err)
 
 	// Verify update
@@ -127,120 +120,16 @@
 	s.NoError(err)
 	s.Equal("192.0.2.100", updated.PublicIP)
 	s.Equal(models.InstanceStatusReady, updated.Status)
-<<<<<<< HEAD
-
-	// Test update with admin ID
-	instance.PublicIP = "192.0.2.101"
-	err = s.instanceRepo.Update(s.ctx, models.AdminID, instance.ID, instance)
-	s.NoError(err)
-
-	// Test update with wrong owner ID
-	err = s.instanceRepo.Update(s.ctx, 999, instance.ID, instance)
-	s.Error(err)
-	s.Contains(err.Error(), "instance not found or not owned by user")
-
-	// Test update with zero owner ID
-	err = s.instanceRepo.Update(s.ctx, 0, instance.ID, instance)
-	s.Error(err)
-	s.Contains(err.Error(), "invalid owner_id")
-}
-
-func (s *InstanceRepositoryTestSuite) TestUpdateIPByName() {
-	instance := s.createTestInstance()
-	newIP := "192.0.2.200"
-
-	// Test update with correct owner ID
-	err := s.instanceRepo.UpdateIPByName(s.ctx, instance.OwnerID, instance.Name, newIP)
-	s.NoError(err)
-
-	// Test update with admin ID
-	err = s.instanceRepo.UpdateIPByName(s.ctx, models.AdminID, instance.Name, newIP)
-	s.NoError(err)
-
-	// Test update with wrong owner ID
-	err = s.instanceRepo.UpdateIPByName(s.ctx, 999, instance.Name, newIP)
-	s.Error(err)
-	s.Contains(err.Error(), "instance not found or not owned by user")
-
-	// Test update with zero owner ID
-	err = s.instanceRepo.UpdateIPByName(s.ctx, 0, instance.Name, newIP)
-	s.Error(err)
-	s.Contains(err.Error(), "invalid owner_id")
-}
-
-func (s *InstanceRepositoryTestSuite) TestUpdateStatus() {
-	instance := s.createTestInstance()
-
-	// Test update with correct owner ID
-	err := s.instanceRepo.UpdateStatus(s.ctx, instance.OwnerID, instance.ID, models.InstanceStatusReady)
-	s.NoError(err)
-
-	// Verify the status was updated
-	updated, err := s.instanceRepo.GetByID(s.ctx, instance.OwnerID, instance.JobID, instance.ID)
-	s.NoError(err)
-	s.Equal(models.InstanceStatusReady, updated.Status)
-
-	// Test update with admin ID
-	err = s.instanceRepo.UpdateStatus(s.ctx, models.AdminID, instance.ID, models.InstanceStatusTerminated)
-	s.NoError(err)
-
-	// Verify the status was updated
-	updated, err = s.instanceRepo.GetByID(s.ctx, instance.OwnerID, instance.JobID, instance.ID)
-	s.NoError(err)
-	s.Equal(models.InstanceStatusTerminated, updated.Status)
-
-	// Test update with wrong owner ID
-	err = s.instanceRepo.UpdateStatus(s.ctx, 999, instance.ID, models.InstanceStatusReady)
-	s.Error(err)
-	s.Contains(err.Error(), "instance not found or not owned by user")
-
-	// Test update with zero owner ID
-	err = s.instanceRepo.UpdateStatus(s.ctx, 0, instance.ID, models.InstanceStatusReady)
-	s.Error(err)
-	s.Contains(err.Error(), "invalid owner_id")
-}
-
-func (s *InstanceRepositoryTestSuite) TestUpdateStatusByName() {
-	instance := s.createTestInstance()
-
-	// Test update with correct owner ID
-	err := s.instanceRepo.UpdateStatusByName(s.ctx, instance.OwnerID, instance.Name, models.InstanceStatusReady)
-	s.NoError(err)
-
-	// Verify the status was updated
-	updated, err := s.instanceRepo.GetByID(s.ctx, instance.OwnerID, instance.JobID, instance.ID)
-	s.NoError(err)
-	s.Equal(models.InstanceStatusReady, updated.Status)
-
-	// Test update with admin ID
-	err = s.instanceRepo.UpdateStatusByName(s.ctx, models.AdminID, instance.Name, models.InstanceStatusTerminated)
-	s.NoError(err)
-
-	// Verify the status was updated
-	updated, err = s.instanceRepo.GetByID(s.ctx, instance.OwnerID, instance.JobID, instance.ID)
-	s.NoError(err)
-	s.Equal(models.InstanceStatusTerminated, updated.Status)
-
-	// Test update with wrong owner ID
-	err = s.instanceRepo.UpdateStatusByName(s.ctx, 999, instance.Name, models.InstanceStatusReady)
-	s.Error(err)
-	s.Contains(err.Error(), "instance not found or not owned by user")
-
-	// Test update with zero owner ID
-	err = s.instanceRepo.UpdateStatusByName(s.ctx, 0, instance.Name, models.InstanceStatusReady)
-	s.Error(err)
-	s.Contains(err.Error(), "invalid owner_id")
-=======
 
 	// Test updating IP
 	updateIP := &models.Instance{
 		PublicIP: "192.0.2.200",
 	}
-	err = s.instanceRepo.UpdateByName(s.ctx, instance.Name, updateIP)
+	err = s.instanceRepo.UpdateByName(s.ctx, instance.OwnerID, instance.Name, updateIP)
 	s.NoError(err)
 
 	// Verify IP update
-	updated, err = s.instanceRepo.GetByID(s.ctx, instance.JobID, instance.ID)
+	updated, err = s.instanceRepo.GetByID(s.ctx, instance.OwnerID, instance.JobID, instance.ID)
 	s.NoError(err)
 	s.Equal("192.0.2.200", updated.PublicIP)
 
@@ -248,11 +137,11 @@
 	updateStatus := &models.Instance{
 		Status: models.InstanceStatusReady,
 	}
-	err = s.instanceRepo.UpdateByName(s.ctx, instance.Name, updateStatus)
+	err = s.instanceRepo.UpdateByName(s.ctx, instance.OwnerID, instance.Name, updateStatus)
 	s.NoError(err)
 
 	// Verify status update
-	updated, err = s.instanceRepo.GetByID(s.ctx, instance.JobID, instance.ID)
+	updated, err = s.instanceRepo.GetByID(s.ctx, instance.OwnerID, instance.JobID, instance.ID)
 	s.NoError(err)
 	s.Equal(models.InstanceStatusReady, updated.Status)
 
@@ -262,16 +151,15 @@
 		Status:   models.InstanceStatusProvisioning,
 		Region:   "sfo3",
 	}
-	err = s.instanceRepo.UpdateByName(s.ctx, instance.Name, updateMultiple)
+	err = s.instanceRepo.UpdateByName(s.ctx, instance.OwnerID, instance.Name, updateMultiple)
 	s.NoError(err)
 
 	// Verify multiple updates
-	updated, err = s.instanceRepo.GetByID(s.ctx, instance.JobID, instance.ID)
+	updated, err = s.instanceRepo.GetByID(s.ctx, instance.OwnerID, instance.JobID, instance.ID)
 	s.NoError(err)
 	s.Equal("192.0.2.300", updated.PublicIP)
 	s.Equal(models.InstanceStatusProvisioning, updated.Status)
 	s.Equal("sfo3", updated.Region)
->>>>>>> 8f1166be
 }
 
 func (s *InstanceRepositoryTestSuite) TestList() {
