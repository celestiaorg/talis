package repos

import (
	"fmt"
	"testing"
	"time"

	"github.com/stretchr/testify/suite"
	"gorm.io/gorm"

	"github.com/celestiaorg/talis/internal/db/models"
)

type InstanceRepositoryTestSuite struct {
	DBRepositoryTestSuite
}

func TestInstanceRepository(t *testing.T) {
	suite.Run(t, new(InstanceRepositoryTestSuite))
}

func (s *InstanceRepositoryTestSuite) verifyTermination(ownerID, jobID, instanceID uint) error {
	instance, err := s.instanceRepo.GetByID(s.ctx, ownerID, jobID, instanceID)
	if err != nil {
		return err
	}
	if instance.Status != models.InstanceStatusTerminated {
		return fmt.Errorf("expected instance to be terminated")
	}
	// TODO: currently it doesn't seem that we are soft deleting the instances. If this is expected we should remove the delete call in the Terminate method
	if instance.DeletedAt.Valid {
		fmt.Println("expected instance to be deleted")
	}
	return nil
}

func (s *InstanceRepositoryTestSuite) TestCreate() {
	// Test with valid owner ID
	instance := s.createTestInstance()
	s.NotZero(instance.ID)

	// Test with zero owner ID should fail
	invalidInstance := &models.Instance{
		OwnerID:    0,
		JobID:      1,
		ProviderID: models.ProviderDO,
		Name:       "test-instance-invalid",
	}
	err := s.instanceRepo.Create(s.ctx, invalidInstance)
	s.Error(err)
	s.Contains(err.Error(), "invalid owner_id")
}

func (s *InstanceRepositoryTestSuite) TestGetByID() {
	original := s.createTestInstance()

	// Test getting with correct owner ID
	found, err := s.instanceRepo.GetByID(s.ctx, original.OwnerID, original.JobID, original.ID)
	s.NoError(err)
	s.Equal(original.ID, found.ID)
	s.Equal(original.Name, found.Name)

	// Test getting with admin ID
	found, err = s.instanceRepo.GetByID(s.ctx, models.AdminID, original.JobID, original.ID)
	s.NoError(err)
	s.Equal(original.ID, found.ID)

	// Test getting with wrong owner ID
	_, err = s.instanceRepo.GetByID(s.ctx, 999, original.JobID, original.ID)
	s.Error(err)

	// Test getting with zero owner ID
	_, err = s.instanceRepo.GetByID(s.ctx, 0, original.JobID, original.ID)
	s.Error(err)
	s.Contains(err.Error(), "invalid owner_id")

	// Test with non-existent ID
	_, err = s.instanceRepo.GetByID(s.ctx, original.OwnerID, original.JobID, 999)
	s.Error(err)
}

func (s *InstanceRepositoryTestSuite) TestGetByNames() {
	instance1 := s.createTestInstance()
	instance2 := s.createTestInstanceForOwner(instance1.OwnerID)

	// Test getting with correct owner ID
	instances, err := s.instanceRepo.GetByNames(s.ctx, instance1.OwnerID, []string{instance1.Name, instance2.Name})
	s.NoError(err)
	s.Len(instances, 2)

	// Test getting with admin ID
	instances, err = s.instanceRepo.GetByNames(s.ctx, models.AdminID, []string{instance1.Name, instance2.Name})
	s.NoError(err)
	s.Len(instances, 2)

	// Test getting with wrong owner ID
	instances, err = s.instanceRepo.GetByNames(s.ctx, 999, []string{instance1.Name, instance2.Name})
	s.NoError(err)
	s.Empty(instances)

	// Test getting with zero owner ID
	_, err = s.instanceRepo.GetByNames(s.ctx, 0, []string{instance1.Name})
	s.Error(err)
	s.Contains(err.Error(), "invalid owner_id")
}

func (s *InstanceRepositoryTestSuite) TestUpdate() {
	instance := s.createTestInstance()

	// Test update with correct owner ID
	instance.PublicIP = "192.0.2.100"
	instance.Status = models.InstanceStatusReady
	err := s.instanceRepo.Update(s.ctx, instance.OwnerID, instance.ID, instance)
	s.NoError(err)

	// Verify update
	updated, err := s.instanceRepo.GetByID(s.ctx, instance.OwnerID, instance.JobID, instance.ID)
	s.NoError(err)
	s.Equal("192.0.2.100", updated.PublicIP)
	s.Equal(models.InstanceStatusReady, updated.Status)

	// Test update with admin ID
	instance.PublicIP = "192.0.2.101"
	err = s.instanceRepo.Update(s.ctx, models.AdminID, instance.ID, instance)
	s.NoError(err)

	// Test update with wrong owner ID
	err = s.instanceRepo.Update(s.ctx, 999, instance.ID, instance)
	s.Error(err)
	s.Contains(err.Error(), "instance not found or not owned by user")

	// Test update with zero owner ID
	err = s.instanceRepo.Update(s.ctx, 0, instance.ID, instance)
	s.Error(err)
	s.Contains(err.Error(), "invalid owner_id")
}

func (s *InstanceRepositoryTestSuite) TestUpdateIPByName() {
	instance := s.createTestInstance()
	newIP := "192.0.2.200"

	// Test update with correct owner ID
	err := s.instanceRepo.UpdateIPByName(s.ctx, instance.OwnerID, instance.Name, newIP)
	s.NoError(err)

	// Test update with admin ID
	err = s.instanceRepo.UpdateIPByName(s.ctx, models.AdminID, instance.Name, newIP)
	s.NoError(err)

	// Test update with wrong owner ID
	err = s.instanceRepo.UpdateIPByName(s.ctx, 999, instance.Name, newIP)
	s.Error(err)
	s.Contains(err.Error(), "instance not found or not owned by user")

	// Test update with zero owner ID
	err = s.instanceRepo.UpdateIPByName(s.ctx, 0, instance.Name, newIP)
	s.Error(err)
	s.Contains(err.Error(), "invalid owner_id")
}

func (s *InstanceRepositoryTestSuite) TestUpdateStatus() {
	instance := s.createTestInstance()

	// Test update with correct owner ID
	err := s.instanceRepo.UpdateStatus(s.ctx, instance.OwnerID, instance.ID, models.InstanceStatusReady)
	s.NoError(err)

	// Verify the status was updated
	updated, err := s.instanceRepo.GetByID(s.ctx, instance.OwnerID, instance.JobID, instance.ID)
	s.NoError(err)
	s.Equal(models.InstanceStatusReady, updated.Status)

	// Test update with admin ID
	err = s.instanceRepo.UpdateStatus(s.ctx, models.AdminID, instance.ID, models.InstanceStatusTerminated)
	s.NoError(err)

	// Verify the status was updated
	updated, err = s.instanceRepo.GetByID(s.ctx, instance.OwnerID, instance.JobID, instance.ID)
	s.NoError(err)
	s.Equal(models.InstanceStatusTerminated, updated.Status)

	// Test update with wrong owner ID
	err = s.instanceRepo.UpdateStatus(s.ctx, 999, instance.ID, models.InstanceStatusReady)
	s.Error(err)
	s.Contains(err.Error(), "instance not found or not owned by user")

	// Test update with zero owner ID
	err = s.instanceRepo.UpdateStatus(s.ctx, 0, instance.ID, models.InstanceStatusReady)
	s.Error(err)
	s.Contains(err.Error(), "invalid owner_id")
}

func (s *InstanceRepositoryTestSuite) TestUpdateStatusByName() {
	instance := s.createTestInstance()

	// Test update with correct owner ID
	err := s.instanceRepo.UpdateStatusByName(s.ctx, instance.OwnerID, instance.Name, models.InstanceStatusReady)
	s.NoError(err)

	// Verify the status was updated
	updated, err := s.instanceRepo.GetByID(s.ctx, instance.OwnerID, instance.JobID, instance.ID)
	s.NoError(err)
	s.Equal(models.InstanceStatusReady, updated.Status)

	// Test update with admin ID
	err = s.instanceRepo.UpdateStatusByName(s.ctx, models.AdminID, instance.Name, models.InstanceStatusTerminated)
	s.NoError(err)

	// Verify the status was updated
	updated, err = s.instanceRepo.GetByID(s.ctx, instance.OwnerID, instance.JobID, instance.ID)
	s.NoError(err)
	s.Equal(models.InstanceStatusTerminated, updated.Status)

	// Test update with wrong owner ID
	err = s.instanceRepo.UpdateStatusByName(s.ctx, 999, instance.Name, models.InstanceStatusReady)
	s.Error(err)
	s.Contains(err.Error(), "instance not found or not owned by user")

	// Test update with zero owner ID
	err = s.instanceRepo.UpdateStatusByName(s.ctx, 0, instance.Name, models.InstanceStatusReady)
	s.Error(err)
	s.Contains(err.Error(), "invalid owner_id")
}

func (s *InstanceRepositoryTestSuite) TestList() {
	// Create multiple instances with different owners
	instance1 := s.createTestInstance()
	s.createTestInstanceForOwner(instance1.OwnerID)
	s.createTestInstanceForOwner(instance1.OwnerID)

	// Test listing with owner ID
	instancesOwner, err := s.instanceRepo.List(s.ctx, instance1.OwnerID, nil)
	s.NoError(err)
	s.Len(instancesOwner, 3)

	// Test listing with admin ID
	instancesAdmin, err := s.instanceRepo.List(s.ctx, models.AdminID, nil)
	s.NoError(err)
	s.Len(instancesAdmin, 3)

	// Test listing with wrong owner ID
	instancesWrongOwner, err := s.instanceRepo.List(s.ctx, 999, nil)
	s.NoError(err)
	s.Empty(instancesWrongOwner)

	// Test listing with zero owner ID
	_, err = s.instanceRepo.List(s.ctx, 0, nil)
	s.Error(err)
	s.Contains(err.Error(), "invalid owner_id")

	// Test listing with include deleted
	// Terminate an instance and check that it is deleted;
	s.Require().NoError(s.instanceRepo.Terminate(s.ctx, instance1.OwnerID, instance1.ID))
	s.Require().NoError(s.Retry(func() error {
		return s.verifyTermination(instance1.OwnerID, instance1.JobID, instance1.ID)
	}, 50, 100*time.Millisecond))
	instancesDeleted, err := s.instanceRepo.List(s.ctx, instance1.OwnerID, &models.ListOptions{IncludeDeleted: true})
	s.NoError(err)
	s.Len(instancesDeleted, 3)

	instancesNotDeleted, err := s.instanceRepo.List(s.ctx, instance1.OwnerID, &models.ListOptions{IncludeDeleted: false})
	s.NoError(err)
	s.Len(instancesNotDeleted, 2)
}

func (s *InstanceRepositoryTestSuite) TestCount() {
	// Create multiple instances with different owners
	s.createTestInstanceForOwner(1)
	s.createTestInstanceForOwner(1)
	s.createTestInstanceForOwner(1)

	// Test count with owner ID
	count, err := s.instanceRepo.Count(s.ctx, 1)
	s.NoError(err)
	s.Equal(int64(3), count)

	// Test count with admin ID
	count, err = s.instanceRepo.Count(s.ctx, models.AdminID)
	s.NoError(err)
	s.Equal(int64(3), count)

	// Test count with wrong owner ID
	count, err = s.instanceRepo.Count(s.ctx, 999)
	s.NoError(err)
	s.Equal(int64(0), count)

	// Test count with zero owner ID
	_, err = s.instanceRepo.Count(s.ctx, 0)
	s.Error(err)
	s.Contains(err.Error(), "invalid owner_id")
}

func (s *InstanceRepositoryTestSuite) TestGetByJobID() {
	// Create instances with different job IDs and owners
	instance1 := s.createTestInstance()

	// Test getting with correct owner ID
	instances, err := s.instanceRepo.GetByJobID(s.ctx, instance1.OwnerID, instance1.JobID)
	s.NoError(err)
	s.Len(instances, 1)
	s.Equal(instance1.ID, instances[0].ID)

	// Test getting with admin ID
	instances, err = s.instanceRepo.GetByJobID(s.ctx, models.AdminID, instance1.JobID)
	s.NoError(err)
	s.Len(instances, 1)

	// Test getting with wrong owner ID
	instances, err = s.instanceRepo.GetByJobID(s.ctx, 999, instance1.JobID)
	s.NoError(err)
	s.Empty(instances)

	// Test getting with zero owner ID
	_, err = s.instanceRepo.GetByJobID(s.ctx, 0, instance1.JobID)
	s.Error(err)
	s.Contains(err.Error(), "invalid owner_id")
}

func (s *InstanceRepositoryTestSuite) TestGetByJobIDOrdered() {
	// Create instances with different creation times and owners
	instance1 := s.createTestInstance()
	time.Sleep(time.Millisecond) // Ensure different creation times
	instance2 := &models.Instance{
		OwnerID:    instance1.OwnerID,
		JobID:      instance1.JobID,
		ProviderID: models.ProviderDO,
		Name:       "test-instance-2",
		Status:     models.InstanceStatusPending,
	}
	s.Require().NoError(s.instanceRepo.Create(s.ctx, instance2))

	// Test getting ordered instances with correct owner ID
	instances, err := s.instanceRepo.GetByJobIDOrdered(s.ctx, instance1.OwnerID, instance1.JobID)
	s.NoError(err)
	s.Len(instances, 2)
	s.Equal(instance1.ID, instances[0].ID)
	s.Equal(instance2.ID, instances[1].ID)

	// Test getting ordered instances with admin ID
	instances, err = s.instanceRepo.GetByJobIDOrdered(s.ctx, models.AdminID, instance1.JobID)
	s.NoError(err)
	s.Len(instances, 2)

	// Test getting ordered instances with wrong owner ID
	instances, err = s.instanceRepo.GetByJobIDOrdered(s.ctx, 999, instance1.JobID)
	s.NoError(err)
	s.Empty(instances)

	// Test getting ordered instances with zero owner ID
	_, err = s.instanceRepo.GetByJobIDOrdered(s.ctx, 0, instance1.JobID)
	s.Error(err)
	s.Contains(err.Error(), "invalid owner_id")
}

func (s *InstanceRepositoryTestSuite) TestTerminate() {
	instance := s.createTestInstance()

	// Test terminate with correct owner ID
	err := s.instanceRepo.Terminate(s.ctx, instance.OwnerID, instance.ID)
	s.NoError(err)

	// Verify the termination
	s.Require().NoError(s.Retry(func() error {
		return s.verifyTermination(instance.OwnerID, instance.JobID, instance.ID)
	}, 50, 100*time.Millisecond))

	// Test terminate with admin ID
	instance = s.createTestInstance()
	err = s.instanceRepo.Terminate(s.ctx, models.AdminID, instance.ID)
	s.NoError(err)
	s.Require().NoError(s.Retry(func() error {
		return s.verifyTermination(models.AdminID, instance.JobID, instance.ID)
	}, 50, 100*time.Millisecond))

	// Test terminate with wrong owner ID
	instance = s.createTestInstance()
	err = s.instanceRepo.Terminate(s.ctx, 999, instance.ID)
	s.Error(err)
	s.Contains(err.Error(), "instance not found or not owned by user")

	// Test terminate with zero owner ID
	instance = s.createTestInstance()
	err = s.instanceRepo.Terminate(s.ctx, 0, instance.ID)
	s.Error(err)
	s.Contains(err.Error(), "invalid owner_id")
}

func (s *InstanceRepositoryTestSuite) TestQuery() {
	// Create test instances
	s.createTestInstance()
	s.createTestInstance()

	// Test query with admin ID
	instances, err := s.instanceRepo.Query(s.ctx, models.AdminID, "SELECT * FROM instances")
	s.NoError(err)
	s.Len(instances, 2)

	// Test query with non-admin ID should fail
	_, err = s.instanceRepo.Query(s.ctx, 1, "SELECT * FROM instances")
	s.Error(err)
	s.Contains(err.Error(), "restricted to admin users only")

	// Test query with zero owner ID
	_, err = s.instanceRepo.Query(s.ctx, 0, "SELECT * FROM instances")
	s.Error(err)
	s.Contains(err.Error(), "invalid owner_id")
}

func (s *InstanceRepositoryTestSuite) TestGetByJobIDAndNames() {
	// Create test instances with different owners
	instance1 := s.createTestInstance()
	instance2 := &models.Instance{
		OwnerID:    2,
		JobID:      1,
		ProviderID: models.ProviderDO,
		Name:       "test-instance-2",
		Status:     models.InstanceStatusPending,
	}
<<<<<<< HEAD
	s.Require().NoError(s.instanceRepo.Create(s.ctx, instance2))

	// Test getting with correct owner ID
	instances, err := s.instanceRepo.GetByJobIDAndNames(s.ctx, instance1.OwnerID, instance1.JobID, []string{instance1.Name})
	s.NoError(err)
	s.Len(instances, 1)
	s.Equal(instance1.ID, instances[0].ID)

	// Test getting with admin ID
	instances, err = s.instanceRepo.GetByJobIDAndNames(s.ctx, models.AdminID, instance1.JobID, []string{instance1.Name, instance2.Name})
	s.NoError(err)
	s.Len(instances, 2)

	// Test getting with wrong owner ID
	instances, err = s.instanceRepo.GetByJobIDAndNames(s.ctx, 999, instance1.JobID, []string{instance1.Name})
	s.NoError(err)
	s.Empty(instances)

	// Test getting with zero owner ID
	_, err = s.instanceRepo.GetByJobIDAndNames(s.ctx, 0, instance1.JobID, []string{instance1.Name})
	s.Error(err)
	s.Contains(err.Error(), "invalid owner_id")
=======
}

func (s *InstanceRepositoryTestSuite) TestApplyListOptions() {
	tests := []struct {
		name     string
		opts     *models.ListOptions
		validate func(query *gorm.DB)
	}{
		{
			name: "nil options",
			opts: nil,
			validate: func(query *gorm.DB) {
				var instances []models.Instance
				sql := query.ToSQL(func(tx *gorm.DB) *gorm.DB {
					return tx.Find(&instances)
				})
				s.Contains(sql, "status != 4")
			},
		},
		{
			name: "with status equal filter",
			opts: &models.ListOptions{
				Status: func() *models.InstanceStatus {
					s := models.InstanceStatusReady
					return &s
				}(),
				StatusFilter: models.StatusFilterEqual,
			},
			validate: func(query *gorm.DB) {
				var instances []models.Instance
				sql := query.ToSQL(func(tx *gorm.DB) *gorm.DB {
					return tx.Find(&instances)
				})
				s.Contains(sql, "status = 3")
			},
		},
		{
			name: "with status not equal filter",
			opts: &models.ListOptions{
				Status: func() *models.InstanceStatus {
					s := models.InstanceStatusTerminated
					return &s
				}(),
				StatusFilter: models.StatusFilterNotEqual,
			},
			validate: func(query *gorm.DB) {
				var instances []models.Instance
				sql := query.ToSQL(func(tx *gorm.DB) *gorm.DB {
					return tx.Find(&instances)
				})
				s.Contains(sql, "status != 4")
			},
		},
		{
			name: "with include deleted",
			opts: &models.ListOptions{
				IncludeDeleted: true,
			},
			validate: func(query *gorm.DB) {
				var instances []models.Instance
				err := query.Find(&instances).Error
				s.NoError(err)
				s.True(query.Statement.Unscoped)
			},
		},
		{
			name: "with pagination",
			opts: &models.ListOptions{
				Limit:  10,
				Offset: 20,
			},
			validate: func(query *gorm.DB) {
				var instances []models.Instance
				sql := query.ToSQL(func(tx *gorm.DB) *gorm.DB {
					return tx.Find(&instances)
				})
				s.Contains(sql, "LIMIT 10")
				s.Contains(sql, "OFFSET 20")
			},
		},
		{
			name: "with all options",
			opts: &models.ListOptions{
				Limit:          10,
				Offset:         20,
				IncludeDeleted: true,
				Status: func() *models.InstanceStatus {
					s := models.InstanceStatusReady
					return &s
				}(),
				StatusFilter: models.StatusFilterEqual,
			},
			validate: func(query *gorm.DB) {
				var instances []models.Instance
				sql := query.ToSQL(func(tx *gorm.DB) *gorm.DB {
					return tx.Find(&instances)
				})
				s.True(query.Statement.Unscoped)
				s.Contains(sql, "LIMIT 10")
				s.Contains(sql, "OFFSET 20")
				s.Contains(sql, "status = 3")
			},
		},
	}

	for _, tt := range tests {
		s.Run(tt.name, func() {
			query := s.instanceRepo.applyListOptions(s.db, tt.opts)
			tt.validate(query)
		})
	}
>>>>>>> 1444cce4
}<|MERGE_RESOLUTION|>--- conflicted
+++ resolved
@@ -416,7 +416,6 @@
 		Name:       "test-instance-2",
 		Status:     models.InstanceStatusPending,
 	}
-<<<<<<< HEAD
 	s.Require().NoError(s.instanceRepo.Create(s.ctx, instance2))
 
 	// Test getting with correct owner ID
@@ -439,7 +438,6 @@
 	_, err = s.instanceRepo.GetByJobIDAndNames(s.ctx, 0, instance1.JobID, []string{instance1.Name})
 	s.Error(err)
 	s.Contains(err.Error(), "invalid owner_id")
-=======
 }
 
 func (s *InstanceRepositoryTestSuite) TestApplyListOptions() {
@@ -551,5 +549,4 @@
 			tt.validate(query)
 		})
 	}
->>>>>>> 1444cce4
 }