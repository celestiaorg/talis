--- conflicted
+++ resolved
@@ -50,39 +50,6 @@
 	return instances, nil
 }
 
-<<<<<<< HEAD
-// Update updates an instance
-func (r *InstanceRepository) Update(ctx context.Context, ID uint, instance *models.Instance) error {
-	return r.db.WithContext(ctx).Where(&models.Instance{Model: gorm.Model{ID: ID}}).Updates(instance).Error
-}
-
-// UpdateIPByName updates the public IP of an instance by its name
-func (r *InstanceRepository) UpdateIPByName(ctx context.Context, name string, ip string) error {
-	result := r.db.WithContext(ctx).Model(&models.Instance{}).
-		Where("name = ? AND deleted_at IS NULL", name).
-		Update("public_ip", ip)
-	if result.Error != nil {
-		return fmt.Errorf("failed to update instance IP: %w", result.Error)
-	}
-	if result.RowsAffected == 0 {
-		return fmt.Errorf("no instance found with name: %s", name)
-	}
-	return nil
-}
-
-// UpdateStatus updates the status of an instance
-func (r *InstanceRepository) UpdateStatus(ctx context.Context, ID uint, status models.InstanceStatus) error {
-	return r.db.WithContext(ctx).Model(&models.Instance{}).
-		Where(&models.Instance{Model: gorm.Model{ID: ID}}).
-		Update("status", status).Error
-}
-
-// UpdateStatusByName updates the status of an instance by its name
-func (r *InstanceRepository) UpdateStatusByName(ctx context.Context, name string, status models.InstanceStatus) error {
-	return r.db.WithContext(ctx).Model(&models.Instance{}).
-		Where(&models.Instance{Name: name}).
-		Update("status", status).Error
-=======
 // UpdateByID updates an instance by its ID. Only non-zero fields in the instance parameter will be updated.
 // GORM's Updates method will:
 // - Only update fields with non-zero values in the instance parameter
@@ -101,6 +68,34 @@
 	})
 }
 
+// UpdateIPByName updates the public IP of an instance by its name
+func (r *InstanceRepository) UpdateIPByName(ctx context.Context, name string, ip string) error {
+	result := r.db.WithContext(ctx).Model(&models.Instance{}).
+		Where("name = ? AND deleted_at IS NULL", name).
+		Update("public_ip", ip)
+	if result.Error != nil {
+		return fmt.Errorf("failed to update instance IP: %w", result.Error)
+	}
+	if result.RowsAffected == 0 {
+		return fmt.Errorf("no instance found with name: %s", name)
+	}
+	return nil
+}
+
+// UpdateStatus updates the status of an instance
+func (r *InstanceRepository) UpdateStatus(ctx context.Context, ID uint, status models.InstanceStatus) error {
+	return r.db.WithContext(ctx).Model(&models.Instance{}).
+		Where(&models.Instance{Model: gorm.Model{ID: ID}}).
+		Update("status", status).Error
+}
+
+// UpdateStatusByName updates the status of an instance by its name
+func (r *InstanceRepository) UpdateStatusByName(ctx context.Context, name string, status models.InstanceStatus) error {
+	return r.db.WithContext(ctx).Model(&models.Instance{}).
+		Where(&models.Instance{Name: name}).
+		Update("status", status).Error
+}
+
 // UpdateByName updates an instance by its name. Only non-zero fields in the instance parameter will be updated.
 // See UpdateByID method for details on how GORM handles field updates.
 func (r *InstanceRepository) UpdateByName(ctx context.Context, name string, instance *models.Instance) error {
@@ -112,7 +107,6 @@
 		}
 		return nil
 	})
->>>>>>> 8f1166be
 }
 
 // applyListOptions applies the list options to the given query
