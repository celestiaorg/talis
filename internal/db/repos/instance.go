package repos

import (
	"context"
	"fmt"

	"gorm.io/gorm"

	"github.com/celestiaorg/talis/internal/db/models"
)

// InstanceRepository provides access to instance-related database operations
type InstanceRepository struct {
	db *gorm.DB
}

// NewInstanceRepository creates a new instance repository instance
func NewInstanceRepository(db *gorm.DB) *InstanceRepository {
	return &InstanceRepository{db: db}
}

// Create creates a new job in the database
func (r *InstanceRepository) Create(ctx context.Context, instance *models.Instance) error {
	if err := models.ValidateOwnerID(instance.OwnerID); err != nil {
		return fmt.Errorf("invalid owner_id: %w", err)
	}
	return r.db.WithContext(ctx).Create(instance).Error
}

// GetByID retrieves an instance by its ID
// if the ownerID is models.AdminID, it will return the instance regardless of ownership
func (r *InstanceRepository) GetByID(ctx context.Context, ownerID, JobID, ID uint) (*models.Instance, error) {
	if err := models.ValidateOwnerID(ownerID); err != nil {
		return nil, fmt.Errorf("invalid owner_id: %w", err)
	}

	var instance models.Instance
	qry := &models.Instance{
		Model: gorm.Model{ID: ID},
		JobID: JobID,
	}
	if ownerID != models.AdminID {
		qry.OwnerID = ownerID
	}

	err := r.db.WithContext(ctx).
		Unscoped().
		Where(qry).
		First(&instance).Error
	if err != nil {
		return nil, fmt.Errorf("failed to get instance: %w", err)
	}
	return &instance, nil
}

// GetByNames retrieves instances by their names
func (r *InstanceRepository) GetByNames(ctx context.Context, ownerID uint, names []string) ([]models.Instance, error) {
	if err := models.ValidateOwnerID(ownerID); err != nil {
		return nil, fmt.Errorf("invalid owner_id: %w", err)
	}

	var instances []models.Instance
	query := r.db.WithContext(ctx).
		Unscoped().
		Where("name IN (?)", names)
	if ownerID != models.AdminID {
		query = query.Where(&models.Instance{OwnerID: ownerID})
	}

	err := query.Find(&instances).Error
	if err != nil {
		return nil, fmt.Errorf("failed to get instances: %w", err)
	}
	return instances, nil
}

// Update updates an instance
func (r *InstanceRepository) Update(ctx context.Context, ownerID, ID uint, instance *models.Instance) error {
	if err := models.ValidateOwnerID(ownerID); err != nil {
		return fmt.Errorf("invalid owner_id: %w", err)
	}

	query := r.db.WithContext(ctx).
		Unscoped().
		Where(&models.Instance{Model: gorm.Model{ID: ID}})
	if ownerID != models.AdminID {
		query = query.Where(&models.Instance{OwnerID: ownerID})
	}

	result := query.Updates(instance)
	if result.Error != nil {
		return result.Error
	}
	if result.RowsAffected == 0 {
		return fmt.Errorf("instance not found or not owned by user")
	}
	return nil
}

// UpdateIPByName updates the public IP of an instance by its name
func (r *InstanceRepository) UpdateIPByName(ctx context.Context, ownerID uint, name string, ip string) error {
	if err := models.ValidateOwnerID(ownerID); err != nil {
		return fmt.Errorf("invalid owner_id: %w", err)
	}

	query := r.db.WithContext(ctx).
		Unscoped().
		Model(&models.Instance{}).
		Where(&models.Instance{Name: name})
	if ownerID != models.AdminID {
		query = query.Where(&models.Instance{OwnerID: ownerID})
	}

	result := query.Update(models.InstancePublicIPField, ip)
	if result.Error != nil {
		return result.Error
	}
	if result.RowsAffected == 0 {
		return fmt.Errorf("instance not found or not owned by user")
	}
	return nil
}

// UpdateStatus updates the status of an instance
func (r *InstanceRepository) UpdateStatus(ctx context.Context, ownerID, ID uint, status models.InstanceStatus) error {
	if err := models.ValidateOwnerID(ownerID); err != nil {
		return fmt.Errorf("invalid owner_id: %w", err)
	}

	query := r.db.WithContext(ctx).
		Unscoped().
		Model(&models.Instance{}).
		Where(&models.Instance{Model: gorm.Model{ID: ID}})
	if ownerID != models.AdminID {
		query = query.Where(&models.Instance{OwnerID: ownerID})
	}

	result := query.Update("status", status)
	if result.Error != nil {
		return result.Error
	}
	if result.RowsAffected == 0 {
		return fmt.Errorf("instance not found or not owned by user")
	}
	return nil
}

// UpdateStatusByName updates the status of an instance by its name
func (r *InstanceRepository) UpdateStatusByName(ctx context.Context, ownerID uint, name string, status models.InstanceStatus) error {
	if err := models.ValidateOwnerID(ownerID); err != nil {
		return fmt.Errorf("invalid owner_id: %w", err)
	}

	query := r.db.WithContext(ctx).
		Model(&models.Instance{}).
		Where(&models.Instance{Name: name})
	if ownerID != models.AdminID {
		query = query.Where(&models.Instance{OwnerID: ownerID})
	}

	result := query.Update("status", status)
	if result.Error != nil {
		return result.Error
	}
	if result.RowsAffected == 0 {
		return fmt.Errorf("instance not found or not owned by user")
	}
	return nil
}

<<<<<<< HEAD
// List retrieves a paginated list of instances
func (r *InstanceRepository) List(ctx context.Context, ownerID uint, opts *models.ListOptions) ([]models.Instance, error) {
	if err := models.ValidateOwnerID(ownerID); err != nil {
		return nil, fmt.Errorf("invalid owner_id: %w", err)
	}

	var instances []models.Instance
	query := r.db.WithContext(ctx)
	if ownerID != models.AdminID {
		query = query.Where(&models.Instance{OwnerID: ownerID})
=======
// applyListOptions applies the list options to the given query
func (r *InstanceRepository) applyListOptions(query *gorm.DB, opts *models.ListOptions) *gorm.DB {
	if opts == nil {
		return query.Where("status != ?", models.InstanceStatusTerminated)
>>>>>>> 1444cce4
	}

	// Apply status filter if provided
	if opts.Status != nil {
		if opts.StatusFilter == models.StatusFilterNotEqual {
			query = query.Where("status != ?", *opts.Status)
		} else {
			query = query.Where("status = ?", *opts.Status)
		}
	} else if !opts.IncludeDeleted {
		// By default, only show non-terminated instances if not including deleted
		query = query.Where("status != ?", models.InstanceStatusTerminated)
	}

	// Apply soft delete filter
	if opts.IncludeDeleted {
		query = query.Unscoped()
	}

	// Apply pagination
	if opts.Limit > 0 {
		query = query.Limit(opts.Limit)
	}
	if opts.Offset > 0 {
		query = query.Offset(opts.Offset)
	}

	return query
}

// List returns a list of instances based on the provided options
func (r *InstanceRepository) List(ctx context.Context, opts *models.ListOptions) ([]models.Instance, error) {
	var instances []models.Instance
	query := r.applyListOptions(r.db.WithContext(ctx), opts)

	err := query.Find(&instances).Error
	if err != nil {
		return nil, fmt.Errorf("failed to list instances: %w", err)
	}
	return instances, nil
}

// Count returns the total number of instances
func (r *InstanceRepository) Count(ctx context.Context, ownerID uint) (int64, error) {
	if err := models.ValidateOwnerID(ownerID); err != nil {
		return 0, fmt.Errorf("invalid owner_id: %w", err)
	}

	query := r.db.WithContext(ctx).
		Unscoped().
		Model(&models.Instance{})
	if ownerID != models.AdminID {
		query = query.Where(&models.Instance{OwnerID: ownerID})
	}

	var count int64
	err := query.Count(&count).Error
	return count, err
}

// Query executes a custom query against the instance table
// This method is admin-only for security reasons
func (r *InstanceRepository) Query(ctx context.Context, ownerID uint, query string, args ...interface{}) ([]models.Instance, error) {
	if err := models.ValidateOwnerID(ownerID); err != nil {
		return nil, fmt.Errorf("invalid owner_id: %w", err)
	}
	if ownerID != models.AdminID {
		return nil, fmt.Errorf("query method is restricted to admin users only")
	}

	var instances []models.Instance
	err := r.db.Raw(query, args...).Scan(&instances).Error
	return instances, err
}

// Get retrieves an instance by ID
func (r *InstanceRepository) Get(ctx context.Context, ownerID, id uint) (*models.Instance, error) {
	if err := models.ValidateOwnerID(ownerID); err != nil {
		return nil, fmt.Errorf("invalid owner_id: %w", err)
	}

	var instance models.Instance
	query := r.db.WithContext(ctx).
		Unscoped().
		Where(&models.Instance{Model: gorm.Model{ID: id}})
	if ownerID != models.AdminID {
		query = query.Where(&models.Instance{OwnerID: ownerID})
	}

	if err := query.First(&instance).Error; err != nil {
		return nil, fmt.Errorf("failed to get instance: %w", err)
	}
	return &instance, nil
}

// GetByJobID retrieves all instances for a given job ID
func (r *InstanceRepository) GetByJobID(ctx context.Context, ownerID, jobID uint) ([]models.Instance, error) {
	if err := models.ValidateOwnerID(ownerID); err != nil {
		return nil, fmt.Errorf("invalid owner_id: %w", err)
	}

	var instances []models.Instance
	query := r.db.WithContext(ctx).
		Unscoped().
		Where(&models.Instance{JobID: jobID})
	if ownerID != models.AdminID {
		query = query.Where(&models.Instance{OwnerID: ownerID})
	}

	err := query.Find(&instances).Error
	if err != nil {
		return nil, fmt.Errorf("failed to get instances for job %d: %w", jobID, err)
	}
	return instances, nil
}

// GetByJobIDOrdered retrieves all instances for a given job ID, ordered by creation date (oldest first)
func (r *InstanceRepository) GetByJobIDOrdered(ctx context.Context, ownerID, jobID uint) ([]models.Instance, error) {
	if err := models.ValidateOwnerID(ownerID); err != nil {
		return nil, fmt.Errorf("invalid owner_id: %w", err)
	}

	query := r.db.WithContext(ctx).
		Unscoped().
		Where(&models.Instance{JobID: jobID})
	if ownerID != models.AdminID {
		query = query.Where(&models.Instance{OwnerID: ownerID})
	}
	query = query.Order(models.InstanceCreatedAtField + " ASC") // ASC order to get oldest first

	var instances []models.Instance
	err := query.Find(&instances).Error
	if err != nil {
		return nil, fmt.Errorf("failed to get instances for job %d: %w", jobID, err)
	}
	return instances, nil
}

// Terminate updates the status of an instance to terminated and performs a soft delete
func (r *InstanceRepository) Terminate(ctx context.Context, ownerID, id uint) error {
	if err := models.ValidateOwnerID(ownerID); err != nil {
		return fmt.Errorf("invalid owner_id: %w", err)
	}

	query := r.db.WithContext(ctx).
		Unscoped().
		Model(&models.Instance{}).
		Where(&models.Instance{Model: gorm.Model{ID: id}})
	if ownerID != models.AdminID {
		query = query.Where(&models.Instance{OwnerID: ownerID})
	}

	// First update the status to terminated
	result := query.Update(models.InstanceStatusField, models.InstanceStatusTerminated)
	if result.Error != nil {
		return result.Error
	}
	if result.RowsAffected == 0 {
		return fmt.Errorf("instance not found or not owned by user")
	}

	// Then perform the soft delete
	return r.db.WithContext(ctx).Delete(&models.Instance{}, id).Error
}

// GetByJobIDAndNames retrieves instances that belong to a specific job and match the given names
func (r *InstanceRepository) GetByJobIDAndNames(
	ctx context.Context,
	ownerID uint,
	jobID uint,
	names []string,
) ([]models.Instance, error) {
	if err := models.ValidateOwnerID(ownerID); err != nil {
		return nil, fmt.Errorf("invalid owner_id: %w", err)
	}

	query := r.db.WithContext(ctx).
		Unscoped().
		Where("job_id = ? AND name IN (?) AND deleted_at IS NULL", jobID, names)
	if ownerID != models.AdminID {
		query = query.Where(&models.Instance{OwnerID: ownerID})
	}

	var instances []models.Instance
	err := query.Find(&instances).Error
	if err != nil {
		return nil, fmt.Errorf("failed to get instances: %w", err)
	}
	return instances, nil
}<|MERGE_RESOLUTION|>--- conflicted
+++ resolved
@@ -168,23 +168,11 @@
 	return nil
 }
 
-<<<<<<< HEAD
 // List retrieves a paginated list of instances
-func (r *InstanceRepository) List(ctx context.Context, ownerID uint, opts *models.ListOptions) ([]models.Instance, error) {
-	if err := models.ValidateOwnerID(ownerID); err != nil {
-		return nil, fmt.Errorf("invalid owner_id: %w", err)
-	}
-
-	var instances []models.Instance
-	query := r.db.WithContext(ctx)
-	if ownerID != models.AdminID {
-		query = query.Where(&models.Instance{OwnerID: ownerID})
-=======
 // applyListOptions applies the list options to the given query
 func (r *InstanceRepository) applyListOptions(query *gorm.DB, opts *models.ListOptions) *gorm.DB {
 	if opts == nil {
 		return query.Where("status != ?", models.InstanceStatusTerminated)
->>>>>>> 1444cce4
 	}
 
 	// Apply status filter if provided
@@ -216,9 +204,16 @@
 }
 
 // List returns a list of instances based on the provided options
-func (r *InstanceRepository) List(ctx context.Context, opts *models.ListOptions) ([]models.Instance, error) {
+func (r *InstanceRepository) List(ctx context.Context, ownerID uint, opts *models.ListOptions) ([]models.Instance, error) {
+	if err := models.ValidateOwnerID(ownerID); err != nil {
+		return nil, fmt.Errorf("invalid owner_id: %w", err)
+	}
+
 	var instances []models.Instance
 	query := r.applyListOptions(r.db.WithContext(ctx), opts)
+	if ownerID != models.AdminID {
+		query = query.Where(&models.Instance{OwnerID: ownerID})
+	}
 
 	err := query.Find(&instances).Error
 	if err != nil {
