--- conflicted
+++ resolved
@@ -7,10 +7,9 @@
 
 // Validate validates the infrastructure request
 func (r *JobRequest) Validate() error {
-	if r.JobName == "" {
+	if r.Name == "" {
 		return fmt.Errorf("job_name is required")
 	}
-<<<<<<< HEAD
 	return nil
 }
 
@@ -18,21 +17,18 @@
 func (r *InstancesRequest) Validate() error {
 	if r.JobName == "" {
 		return fmt.Errorf("job_name is required")
-=======
-
-	instanceNamePresent := r.InstanceName != ""
+	}
 
 	if r.ProjectName == "" {
 		return fmt.Errorf("project_name is required")
->>>>>>> 68e8b5dc
 	}
 	if len(r.Instances) == 0 {
 		return fmt.Errorf("at least one instance configuration is required")
 	}
 
 	for i, instance := range r.Instances {
-		if instance.Name == "" && !instanceNamePresent {
-			return fmt.Errorf("instance_name or instance.nameis required")
+		if instance.Name == "" && r.InstanceName == "" {
+			return fmt.Errorf("instance_name or instance.name is required")
 		}
 
 		if err := instance.Validate(); err != nil {
