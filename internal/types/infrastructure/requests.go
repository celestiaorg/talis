--- conflicted
+++ resolved
@@ -8,17 +8,17 @@
 
 // InstancesRequest represents a request to manage instances, including creation and deletion.
 type InstancesRequest struct {
-	JobName     string            `json:"job_name"`
-	Instances   []InstanceRequest `json:"instances"`
-	WebhookURL  string            `json:"webhook_url"`
-	Action      string            `json:"action"`
-	ProjectName string            `json:"project_name"`
-	Provider    models.ProviderID `json:"provider"`
+	JobName      string            `json:"job_name"`
+	InstanceName string            `json:"instance_name"`
+	Instances    []InstanceRequest `json:"instances"`
+	WebhookURL   string            `json:"webhook_url"`
+	Action       string            `json:"action"`
+	ProjectName  string            `json:"project_name"`
+	Provider     models.ProviderID `json:"provider"`
 }
 
 // InstanceRequest represents a request to create or modify a compute instance
 type InstanceRequest struct {
-<<<<<<< HEAD
 	Name              string            `json:"name"`                // Name of the instance
 	Provider          models.ProviderID `json:"provider"`            // Provider of the compute service
 	NumberOfInstances int               `json:"number_of_instances"` // Number of instances to create
@@ -28,17 +28,6 @@
 	Image             string            `json:"image"`               // Image of the instance
 	Tags              []string          `json:"tags"`                // Tags of the instance
 	SSHKeyName        string            `json:"ssh_key_name"`        // SSH key name of the instance
-=======
-	Provider          string   `json:"provider"`            // Provider of the compute service
-	Name              string   `json:"name"`                // Optional custom name for this specific instance
-	NumberOfInstances int      `json:"number_of_instances"` // Number of instances to create
-	Provision         bool     `json:"provision"`           // Whether to provision the instance
-	Region            string   `json:"region"`              // Region of the instance
-	Size              string   `json:"size"`                // Size of the instance
-	Image             string   `json:"image"`               // Image of the instance
-	Tags              []string `json:"tags"`                // Tags of the instance
-	SSHKeyName        string   `json:"ssh_key_name"`        // SSH key name of the instance
->>>>>>> 68e8b5dc
 }
 
 // InstanceCreateRequest represents the JSON structure for creating infrastructure
@@ -93,25 +82,7 @@
 
 // JobRequest represents the infrastructure request
 type JobRequest struct {
-<<<<<<< HEAD
 	Name string `json:"name"`
-=======
-	JobName      string            `json:"job_name"`      // Name of the job
-	InstanceName string            `json:"instance_name"` // Base name for instances
-	ProjectName  string            `json:"project_name"`  // Project name of the job
-	Provider     string            `json:"provider"`      // Provider of the compute service
-	Instances    []InstanceRequest `json:"instances"`     // Instances to create or delete
-	Action       string            `json:"action"`        // "create" or "delete"
-}
-
-// CreateJobRequest represents the request body for creating a new job
-type CreateJobRequest struct {
-	JobName      string            `json:"job_name"`      // Name of the job
-	InstanceName string            `json:"instance_name"` // Base name for instances
-	ProjectName  string            `json:"project_name"`  // Project name of the job
-	WebhookURL   string            `json:"webhook_url"`   // Webhook URL for job status updates
-	Instances    []InstanceRequest `json:"instances"`     // Instances to create
->>>>>>> 68e8b5dc
 }
 
 // JobStatus represents the status of an infrastructure job
