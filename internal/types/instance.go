--- conflicted
+++ resolved
@@ -35,11 +35,7 @@
 
 	// User Defined Configs
 	ProjectName       string         `json:"project_name"`
-<<<<<<< HEAD
-=======
 	Name              string         `json:"name,omitempty"`            // Optional name for the instance(s). If multiple instances, will be suffixed with index
-	SSHKeyName        string         `json:"ssh_key_name"`              // Name of the SSH key to use
->>>>>>> b515b169
 	NumberOfInstances int            `json:"number_of_instances"`       // Number of instances to create
 	Provision         bool           `json:"provision"`                 // Whether to run Ansible provisioning
 	PayloadPath       string         `json:"payload_path,omitempty"`    // Local path to the payload script on the API server
