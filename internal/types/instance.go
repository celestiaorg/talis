// Package types provides type definitions for the application
package types

import (
	"fmt"
	"os"
	"path/filepath"
	"strings"

	"github.com/celestiaorg/talis/internal/db/models"
)

const maxPayloadSize = 2 * 1024 * 1024 // 2MB

// InstanceConfig represents the configuration for creating an instance
type InstanceConfig struct {
	Region            string         `json:"region"`                // Region where to create the instance
	OwnerID           uint           `json:"owner_id"`              // Owner ID of the instance
	Size              string         `json:"size"`                  // Size/type of the instance
	Image             string         `json:"image"`                 // OS image to use
	SSHKeyID          string         `json:"ssh_key_id"`            // SSH key name to use
	Tags              []string       `json:"tags,omitempty"`        // Tags to apply to the instance
	NumberOfInstances int            `json:"number_of_instances"`   // Number of instances to create
	CustomName        string         `json:"custom_name,omitempty"` // Optional custom name for this specific instance
	Volumes           []VolumeConfig `json:"volumes,omitempty"`     // Volumes to attach to the instance
}

// InstancesRequest represents a request to manage instances, including creation and deletion.
type InstancesRequest struct {
	JobName      string            `json:"job_name"`
	InstanceName string            `json:"instance_name"`
	Instances    []InstanceRequest `json:"instances"`
	WebhookURL   string            `json:"webhook_url"`
	Action       string            `json:"action"`
	ProjectName  string            `json:"project_name"`
	Provider     models.ProviderID `json:"provider"`
	Volumes      []VolumeConfig    `json:"volumes"`
}

// InstanceRequest represents a request to create or modify a compute instance
type InstanceRequest struct {
	Provider          models.ProviderID `json:"provider"`                  // Cloud provider (e.g., "do")
	Region            string            `json:"region"`                    // Region where instances will be created
	Size              string            `json:"size"`                      // Instance size/type
	Image             string            `json:"image"`                     // OS image to use
	SSHKeyName        string            `json:"ssh_key_name"`              // Name of the SSH key to use
	Tags              []string          `json:"tags"`                      // Tags to apply to instances
	NumberOfInstances int               `json:"number_of_instances"`       // Number of instances to create
	Name              string            `json:"name"`                      // Optional custom name for instances
	Provision         bool              `json:"provision"`                 // Whether to run Ansible provisioning
	Volumes           []VolumeConfig    `json:"volumes"`                   // Optional volumes to attach
	OwnerID           uint              `json:"owner_id"`                  // Owner ID of the instance
	PayloadPath       string            `json:"payload_path,omitempty"`    // Local path to the payload script on the API server
	ExecutePayload    bool              `json:"execute_payload,omitempty"` // Whether to execute the payload after copying
	SSHKeyType        string            `json:"ssh_key_type,omitempty"`    // Type of the private SSH key for Ansible (e.g., "rsa", "ed25519"). Defaults to "rsa".
	SSHKeyPath        string            `json:"ssh_key_path,omitempty"`    // Custom path to the private SSH key file for Ansible. Overrides defaults.
}

// InstanceCreateRequest represents the JSON structure for creating infrastructure
type InstanceCreateRequest struct {
	InstanceName string            `json:"instance_name"`
	ProjectName  string            `json:"project_name"`
	WebhookURL   string            `json:"webhook_url,omitempty"`
	Instances    []InstanceRequest `json:"instances"`
}

// DeleteInstanceRequest represents the request body for deleting instances
type DeleteInstanceRequest struct {
	JobName       string   `json:"job_name" validate:"required"`             // Job name of the job
	InstanceNames []string `json:"instance_names" validate:"required,min=1"` // Instances to delete
}

// DeleteRequest represents a request to delete infrastructure
type DeleteRequest struct {
	InstanceName string            `json:"instance_name"` // Base name for instances
	ProjectName  string            `json:"project_name"`  // Project name of the job
	WebhookURL   string            `json:"webhook_url"`   // Webhook URL of the job
	Provider     models.ProviderID `json:"provider"`      // Provider of the compute service
	Instances    []DeleteInstance  `json:"instances"`     // Instances to delete
}

// DeleteInstance represents the configuration for deleting an instance
type DeleteInstance struct {
	Provider          models.ProviderID `json:"provider"`            // Provider of the compute service
	Name              string            `json:"name"`                // Optional specific instance name to delete
	NumberOfInstances int               `json:"number_of_instances"` // Number of instances to delete
	Region            string            `json:"region"`              // Region of the instance
	Size              string            `json:"size"`                // Size of the instance
	Image             string            `json:"image"`               // Image of the instance
	Tags              []string          `json:"tags"`                // Tags of the instance
	SSHKeyName        string            `json:"ssh_key_name"`        // SSH key name of the instance
}

// CreateRequest represents a request to create infrastructure
type CreateRequest struct {
	Name        string            `json:"name"`         // Name of the job
	ProjectName string            `json:"project_name"` // Project name of the job
	WebhookURL  string            `json:"webhook_url"`  // Webhook URL of the job
	Instances   []InstanceRequest `json:"instances"`    // Instances to create
}

// ListInstancesResponse represents the response from the list instances endpoint
type ListInstancesResponse struct {
	Instances  []models.Instance  `json:"instances"`  // List of instances
	Pagination PaginationResponse `json:"pagination"` // Pagination information
}

// InstanceMetadataResponse represents the metadata response for instances
type InstanceMetadataResponse struct {
	Instances  []models.Instance  `json:"instances"`  // List of instances
	Pagination PaginationResponse `json:"pagination"` // Pagination information
}

// InstanceInfo represents information about a created instance
type InstanceInfo struct {
	ID             string            // Provider-specific instance ID
	Name           string            // Instance name
	PublicIP       string            // Public IP address
	Provider       models.ProviderID // Provider name (e.g., "do")
	Region         string            // Region where instance was created
	Size           string            // Instance size/type
	Tags           []string          // Tags of the instance
	Volumes        []string          `json:"volumes,omitempty"`         // List of attached volume IDs
	VolumeDetails  []VolumeDetails   `json:"volume_details,omitempty"`  // Detailed information about attached volumes
	PayloadPath    string            `json:"payload_path,omitempty"`    // Local path to the payload script on the API server
	ExecutePayload bool              `json:"execute_payload,omitempty"` // Whether to execute the payload after copying
}

// Validate validates the infrastructure request
func (r *InstancesRequest) Validate() error {
	if r.JobName == "" {
		return fmt.Errorf("job_name is required")
	}

	if r.ProjectName == "" {
		return fmt.Errorf("project_name is required")
	}
	if len(r.Instances) == 0 {
		return fmt.Errorf("at least one instance configuration is required")
	}

	// Validate the instances name
	if r.InstanceName != "" {
		if err := validateHostname(r.InstanceName); err != nil {
			return fmt.Errorf("invalid instance_name: %w", err)
		}
	}

	for i, instance := range r.Instances {
		if instance.Name == "" && r.InstanceName == "" {
			return fmt.Errorf("instance_name or instance.name is required")
		}

		if err := instance.Validate(); err != nil {
			return fmt.Errorf("invalid instance configuration at index %d: %w", i, err)
		}
	}

	return nil
}

// Validate validates the instance configuration
func (i *InstanceRequest) Validate() error {
	if i.Provider == "" {
		return fmt.Errorf("provider is required")
	}
	if i.NumberOfInstances < 1 {
		return fmt.Errorf("number_of_instances must be greater than 0")
	}
	if i.Region == "" {
		return fmt.Errorf("region is required")
	}
	if i.Size == "" {
		return fmt.Errorf("size is required")
	}
	if i.Image == "" {
		return fmt.Errorf("image is required")
	}
	if i.SSHKeyName == "" {
		return fmt.Errorf("ssh_key_name is required")
	}

<<<<<<< HEAD
	// Validate payload path if provided
	if i.PayloadPath != "" {
		// Check if path is absolute
		if !filepath.IsAbs(i.PayloadPath) {
			return fmt.Errorf("payload_path must be an absolute path")
		}

		// Clean the path
		i.PayloadPath = filepath.Clean(i.PayloadPath)

		// Check file existence and size
		fileInfo, err := os.Stat(i.PayloadPath)
		if err != nil {
			if os.IsNotExist(err) {
				return fmt.Errorf("payload_path file does not exist: %s", i.PayloadPath)
			}
			return fmt.Errorf("error accessing payload_path file: %w", err)
		}

		if fileInfo.IsDir() {
			return fmt.Errorf("payload_path cannot be a directory")
		}

		if fileInfo.Size() > maxPayloadSize {
			return fmt.Errorf("payload file size exceeds the limit of 2MB")
		}
	}

	// If execute_payload is true, payload_path must be provided
	if i.ExecutePayload && i.PayloadPath == "" {
		return fmt.Errorf("payload_path is required when execute_payload is true")
	}

	// If payload_path is provided, provision must be true
	if i.PayloadPath != "" && !i.Provision {
		return fmt.Errorf("provision must be true when payload_path is provided")
=======
	if i.Name != "" {
		if err := validateHostname(i.Name); err != nil {
			return fmt.Errorf("invalid instance name: %w", err)
		}
	}

	if len(i.Volumes) == 0 {
		return fmt.Errorf("at least one volume configuration is required")
>>>>>>> f838105a
	}

	// Validate volumes if present
	for j, vol := range i.Volumes {
		if err := ValidateVolume(&vol, i.Region); err != nil {
			return fmt.Errorf("invalid volume configuration at index %d: %w", j, err)
		}
	}

	i.SSHKeyName = strings.ToLower(i.SSHKeyName)
	return nil
}

// Validate validates the delete request
func (r *DeleteRequest) Validate() error {
	if r.InstanceName == "" {
		return fmt.Errorf("instance_name is required")
	}
	if r.ProjectName == "" {
		return fmt.Errorf("project_name is required")
	}
	if len(r.Instances) == 0 {
		return fmt.Errorf("at least one instance configuration is required")
	}

	for i, instance := range r.Instances {
		if err := instance.Validate(); err != nil {
			return fmt.Errorf("invalid instance configuration at index %d: %w", i, err)
		}
	}

	return nil
}

// Validate validates the delete instance configuration
func (i *DeleteInstance) Validate() error {
	if i.Provider == "" {
		return fmt.Errorf("provider is required")
	}
	if i.NumberOfInstances < 1 {
		return fmt.Errorf("number_of_instances must be greater than 0")
	}
	if i.Region == "" {
		return fmt.Errorf("region is required")
	}
	if i.Size == "" {
		return fmt.Errorf("size is required")
	}
	return nil
}<|MERGE_RESOLUTION|>--- conflicted
+++ resolved
@@ -180,7 +180,6 @@
 		return fmt.Errorf("ssh_key_name is required")
 	}
 
-<<<<<<< HEAD
 	// Validate payload path if provided
 	if i.PayloadPath != "" {
 		// Check if path is absolute
@@ -217,7 +216,9 @@
 	// If payload_path is provided, provision must be true
 	if i.PayloadPath != "" && !i.Provision {
 		return fmt.Errorf("provision must be true when payload_path is provided")
-=======
+	}
+
+	// Validate the instance name
 	if i.Name != "" {
 		if err := validateHostname(i.Name); err != nil {
 			return fmt.Errorf("invalid instance name: %w", err)
@@ -226,7 +227,6 @@
 
 	if len(i.Volumes) == 0 {
 		return fmt.Errorf("at least one volume configuration is required")
->>>>>>> f838105a
 	}
 
 	// Validate volumes if present
