--- conflicted
+++ resolved
@@ -79,15 +79,12 @@
 	if i.Provider == "" {
 		return fmt.Errorf("provider is required")
 	}
-<<<<<<< HEAD
-=======
 	if !i.Provider.IsValid() {
 		return fmt.Errorf("unsupported provider: %s", i.Provider)
 	}
 	if i.NumberOfInstances < 1 {
 		return fmt.Errorf("number_of_instances must be greater than 0")
 	}
->>>>>>> 8afb0f54
 	if i.Region == "" {
 		return fmt.Errorf("region is required")
 	}
