--- conflicted
+++ resolved
@@ -76,20 +76,15 @@
 	routes.RegisterRoutes(app, instanceHandler, jobHandler)
 
 	// Start server
-<<<<<<< HEAD
-	log.Info("Server starting on :8080")
-	log.Fatal(app.Listen(":8080"))
-=======
 	port := os.Getenv("SERVER_PORT")
 	if port == "" {
 		port = "8080"
 	}
 
-	fiberlog.Info("Server starting on :" + port)
+	log.Info("Server starting on :" + port)
 	if err := app.Listen(":" + port); err != nil {
-		fiberlog.Fatalf("Failed to start server: %v", err)
+		log.Fatalf("Failed to start server: %v", err)
 	}
->>>>>>> f50e8bd5
 }
 
 // customErrorHandler handles errors returned by the handlers
