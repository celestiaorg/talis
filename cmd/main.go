--- conflicted
+++ resolved
@@ -72,20 +72,11 @@
 	jobHandler := handlers.NewJobHandler(jobService, instanceService)
 	userHandler := handlers.NewUserHandler(userService)
 
-<<<<<<< HEAD
-	// Create RPC handler with our services
-	rpcHandler := handlers.NewRPCHandler(
-		&handlers.RPCServices{
-			ProjectService: projectService,
-			TaskService:    taskService,
-		})
-=======
 	// Create RPC handler and assign handlers directly
 	rpcHandler := &handlers.RPCHandler{
 		ProjectHandlers: handlers.NewProjectHandlers(projectService),
 		TaskHandlers:    handlers.NewTaskHandlers(taskService),
 	}
->>>>>>> 4dc6af82
 
 	// Setup Fiber app
 	app := fiber.New(fiber.Config{
