--- conflicted
+++ resolved
@@ -6,9 +6,9 @@
 	"os"
 
 	"github.com/celestiaorg/talis/cmd/cli/commands"
+	"github.com/spf13/cobra"
 )
 
-<<<<<<< HEAD
 var rootCmd = &cobra.Command{
 	Use:   "talis",
 	Short: "Talis CLI - A command line interface for Talis API",
@@ -23,8 +23,6 @@
 	rootCmd.AddCommand(commands.GetTasksCmd())
 }
 
-=======
->>>>>>> f838105a
 func main() {
 	if err := commands.Execute(); err != nil {
 		fmt.Println(err)
