// Package client provides the API client for interacting with the Talis API
package client

import (
	"context"
	"encoding/json"
	"fmt"
	"net/http"
	"net/url"
	"time"

	fiber "github.com/gofiber/fiber/v2"

	"github.com/celestiaorg/talis/internal/db/models"
	"github.com/celestiaorg/talis/internal/types"
	"github.com/celestiaorg/talis/pkg/api/v1/handlers"
	"github.com/celestiaorg/talis/pkg/api/v1/routes"
)

// DefaultTimeout is the default timeout for API requests
const DefaultTimeout = 30 * time.Second

// Client is the interface for API client
type Client interface {
	// Admin Endpoints
	AdminGetInstances(ctx context.Context) ([]models.Instance, error)
	AdminGetInstancesMetadata(ctx context.Context) ([]models.Instance, error)

	// Health Check
	HealthCheck(ctx context.Context) (map[string]string, error)

	// Instance Endpoints
	GetInstances(ctx context.Context, opts *models.ListOptions) ([]models.Instance, error)
	GetInstancesMetadata(ctx context.Context, opts *models.ListOptions) ([]models.Instance, error)
	GetInstancesPublicIPs(ctx context.Context, opts *models.ListOptions) (types.PublicIPsResponse, error)
	GetInstance(ctx context.Context, id string) (models.Instance, error)
	CreateInstance(ctx context.Context, req types.InstancesRequest) error
<<<<<<< HEAD
	DeleteInstance(ctx context.Context, req types.DeleteInstanceRequest) (types.TaskResponse, error)
=======
	DeleteInstance(ctx context.Context, req types.DeleteInstanceRequest) error

	// Jobs Endpoints
	GetJobs(ctx context.Context, opts *models.ListOptions) (types.ListJobsResponse, error)
	GetJob(ctx context.Context, id string) (models.Job, error)
	GetMetadataByJobID(ctx context.Context, id string, opts *models.ListOptions) ([]models.Instance, error)
	GetInstancesByJobID(ctx context.Context, id string, opts *models.ListOptions) (types.JobInstancesResponse, error)
	GetJobStatus(ctx context.Context, id string) (models.JobStatus, error)
	CreateJob(ctx context.Context, req types.JobRequest) error
	UpdateJob(ctx context.Context, id string, req types.JobRequest) error
	DeleteJob(ctx context.Context, id string) error
>>>>>>> aac68379

	//User Endpoints
	GetUserByID(ctx context.Context, id string) (types.UserResponse, error)
	GetUsers(ctx context.Context, opts *models.UserQueryOptions) (types.UserResponse, error)
	CreateUser(ctx context.Context, req types.CreateUserRequest) (types.CreateUserResponse, error)
	DeleteUser(ctx context.Context, id string) error

	// Project methods
	CreateProject(ctx context.Context, params handlers.ProjectCreateParams) (models.Project, error)
	GetProject(ctx context.Context, params handlers.ProjectGetParams) (models.Project, error)
	ListProjects(ctx context.Context, params handlers.ProjectListParams) ([]models.Project, error)
	DeleteProject(ctx context.Context, params handlers.ProjectDeleteParams) error
	ListProjectInstances(ctx context.Context, params handlers.ProjectListInstancesParams) ([]models.Instance, error)

	// Task methods
	GetTask(ctx context.Context, params handlers.TaskGetParams) (models.Task, error)
	ListTasks(ctx context.Context, params handlers.TaskListParams) ([]models.Task, error)
	TerminateTask(ctx context.Context, params handlers.TaskTerminateParams) error
	UpdateTaskStatus(ctx context.Context, params handlers.TaskUpdateStatusParams) error
}

var _ Client = &APIClient{}

// Options contains configuration options for the API client
type Options struct {
	// BaseURL is the base URL of the API
	BaseURL string

	// Timeout is the request timeout
	Timeout time.Duration
}

// DefaultOptions returns the default client options
func DefaultOptions() *Options {
	return &Options{
		BaseURL: routes.DefaultBaseURL,
		Timeout: DefaultTimeout,
	}
}

// APIClient implements the Client interface
type APIClient struct {
	baseURL string
	timeout time.Duration
}

// NewClient creates a new API client with the given options
func NewClient(opts *Options) (Client, error) {
	if opts == nil {
		opts = DefaultOptions()
	}

	// Validate the base URL
	_, err := url.Parse(opts.BaseURL)
	if err != nil {
		return nil, fmt.Errorf("invalid base URL: %w", err)
	}

	return &APIClient{
		baseURL: opts.BaseURL,
		timeout: opts.Timeout,
	}, nil
}

// createAgent creates a new Fiber Agent for the given method and endpoint
func (c *APIClient) createAgent(ctx context.Context, method, endpoint string, body interface{}) (*fiber.Agent, error) {
	// Resolve the endpoint URL
	fullURL := c.baseURL + endpoint

	// Create a new agent based on the HTTP method
	var agent *fiber.Agent
	switch method {
	case http.MethodGet:
		agent = fiber.Get(fullURL)
	case http.MethodPost:
		agent = fiber.Post(fullURL)
	case http.MethodPut:
		agent = fiber.Put(fullURL)
	case http.MethodDelete:
		agent = fiber.Delete(fullURL)
	case http.MethodPatch:
		agent = fiber.Patch(fullURL)
	default:
		return nil, fmt.Errorf("unsupported HTTP method: %s", method)
	}

	// Set timeout from context or client default
	if deadline, ok := ctx.Deadline(); ok {
		agent.Timeout(time.Until(deadline))
	} else {
		agent.Timeout(c.timeout)
	}

	// Set common headers
	agent.Set("Content-Type", "application/json")
	agent.Set("Accept", "application/json")

	// Add body if provided
	if body != nil {
		agent.JSON(body)
	}

	return agent, nil
}

// doRequest sends the HTTP request and processes the response
func (c *APIClient) doRequest(agent *fiber.Agent, v interface{}) error {
	// Execute the request
	statusCode, body, errs := agent.Bytes()
	if len(errs) > 0 {
		return fmt.Errorf("error sending request: %w", errs[0])
	}

	// Print the raw response for debugging
	// fmt.Printf("DEBUG - Response body: %s\n", string(body))

	// Check for non-success status codes
	if statusCode < 200 || statusCode >= 300 {
		// If we can't decode the error response, return an error with the raw body as the message
		return &fiber.Error{
			Code:    statusCode,
			Message: string(body),
		}
	}

	// Check if this is a SlugResponse
	if _, ok := v.(*types.TaskResponse); ok {
		var slugResponse types.SlugResponse
		if err := json.Unmarshal(body, &slugResponse); err != nil {
			return fmt.Errorf("error decoding slug response: %w", err)
		}

		// Extract the TaskResponse from the Data field
		if slugResponse.Data != nil {
			dataJSON, err := json.Marshal(slugResponse.Data)
			if err != nil {
				return fmt.Errorf("error marshaling data: %w", err)
			}

			return json.Unmarshal(dataJSON, v)
		}
	}

	// Decode the response body if a target is provided
	if v != nil && len(body) > 0 {
		if err := json.Unmarshal(body, v); err != nil {
			return fmt.Errorf("error decoding response: %w", err)
		}
	}

	return nil
}

// executeRequest creates an agent, sends the request, and processes the response
func (c *APIClient) executeRequest(ctx context.Context, method, endpoint string, body, response interface{}) error {
	agent, err := c.createAgent(ctx, method, endpoint, body)
	if err != nil {
		return err
	}

	return c.doRequest(agent, response)
}

// RPCResponseWrapper is a wrapper for RPC responses
type RPCResponseWrapper struct {
	Data    json.RawMessage `json:"data"`
	Error   interface{}     `json:"error,omitempty"`
	ID      string          `json:"id,omitempty"`
	Success bool            `json:"success"`
}

// rpcRequest executes an RPC-style request to the API
func (c *APIClient) rpcRequest(ctx context.Context, method string, params interface{}, response interface{}) error {
	endpoint := routes.RPCURL()

	// Create the request body
	requestBody := map[string]interface{}{
		"method": method,
		"params": params,
	}

	// Create the agent
	agent, err := c.createAgent(ctx, http.MethodPost, endpoint, requestBody)
	if err != nil {
		return err
	}

	// Execute the request and get the response body
	statusCode, body, errs := agent.Bytes()
	if len(errs) > 0 {
		return fmt.Errorf("error sending RPC request: %w", errs[0])
	}

	// Check for non-success status codes
	if statusCode < 200 || statusCode >= 300 {
		return &fiber.Error{
			Code:    statusCode,
			Message: string(body), // Raw body as error message
		}
	}

	// Unmarshal the response into the wrapper
	var wrapper RPCResponseWrapper
	if err := json.Unmarshal(body, &wrapper); err != nil {
		return fmt.Errorf("error decoding RPC response wrapper: %w. Body: %s", err, string(body))
	}

	// Check for application-level errors in the response
	if !wrapper.Success {
		if wrapper.Error != nil {
			errBytes, _ := json.Marshal(wrapper.Error)
			return fmt.Errorf("RPC request failed: %s", string(errBytes))
		}
		return fmt.Errorf("RPC request failed with no error details")
	}

	// Unmarshal the actual data from the wrapper into the target response object
	if response != nil && wrapper.Data != nil {
		if err := json.Unmarshal(wrapper.Data, response); err != nil {
			return fmt.Errorf("error decoding RPC data: %w. Data: %s", err, string(wrapper.Data))
		}
	}

	return nil
}

// Admin methods implementation

// AdminGetInstances retrieves all instances
func (c *APIClient) AdminGetInstances(ctx context.Context) ([]models.Instance, error) {
	endpoint := routes.AdminInstancesURL()
	var response types.ListResponse[models.Instance]
	if err := c.executeRequest(ctx, http.MethodGet, endpoint, nil, &response); err != nil {
		return []models.Instance{}, err
	}
	return response.Rows, nil
}

// AdminGetInstancesMetadata retrieves metadata for all instances
func (c *APIClient) AdminGetInstancesMetadata(ctx context.Context) ([]models.Instance, error) {
	endpoint := routes.AdminInstancesMetadataURL()
	var response types.ListResponse[models.Instance]
	if err := c.executeRequest(ctx, http.MethodGet, endpoint, nil, &response); err != nil {
		return []models.Instance{}, err
	}
	return response.Rows, nil
}

// Health check implementation

// HealthCheck checks the health of the API
func (c *APIClient) HealthCheck(ctx context.Context) (map[string]string, error) {
	endpoint := routes.HealthCheckURL()
	var response map[string]string
	if err := c.executeRequest(ctx, http.MethodGet, endpoint, nil, &response); err != nil {
		return map[string]string{}, err
	}
	return response, nil
}

// Instance methods implementation

func getUsersQueryParams(opts *models.UserQueryOptions) (url.Values, error) {
	q := url.Values{}
	if opts == nil {
		return q, nil
	}
	if opts.Username != "" {
		q.Set("username", opts.Username)
	}
	return q, nil
}

// getQueryParams creates url.Values from ListOptions
func getQueryParams(opts *models.ListOptions) (url.Values, error) {
	q := url.Values{}
	if opts == nil {
		return q, nil
	}

	// Pagination params
	if opts.Limit > 0 {
		q.Set("limit", fmt.Sprintf("%d", opts.Limit))
	}
	if opts.Offset > 0 {
		q.Set("offset", fmt.Sprintf("%d", opts.Offset))
	}

	// Filtering params
	if opts.IncludeDeleted {
		q.Set("include_deleted", "true")
	}

	if opts.StatusFilter != "" {
		q.Set("status_filter", string(opts.StatusFilter))
	}

	// Instance status params
	if opts.InstanceStatus != nil {
		status := *opts.InstanceStatus
		var statusStr string
		switch status {
		case models.InstanceStatusUnknown:
			statusStr = "unknown"
		case models.InstanceStatusPending:
			statusStr = "pending"
		case models.InstanceStatusProvisioning:
			statusStr = "provisioning"
		case models.InstanceStatusReady:
			statusStr = "ready"
		case models.InstanceStatusTerminated:
			statusStr = "terminated"
		default:
			return nil, fmt.Errorf("invalid instance status: %d", status)
		}
		q.Set("instance_status", statusStr)
	}

	return q, nil
}

// GetInstances lists instances with optional filtering
func (c *APIClient) GetInstances(ctx context.Context, opts *models.ListOptions) ([]models.Instance, error) {
	q, err := getQueryParams(opts)
	if err != nil {
		return []models.Instance{}, err
	}

	endpoint := routes.GetInstancesURL(q)
	var response types.ListResponse[models.Instance]
	if err := c.executeRequest(ctx, http.MethodGet, endpoint, nil, &response); err != nil {
		return []models.Instance{}, err
	}
	return response.Rows, nil
}

// GetInstancesMetadata retrieves metadata for all instances
func (c *APIClient) GetInstancesMetadata(ctx context.Context, opts *models.ListOptions) ([]models.Instance, error) {
	q, err := getQueryParams(opts)
	if err != nil {
		return []models.Instance{}, err
	}

	endpoint := routes.GetInstanceMetadataURL(q)
	var response types.ListResponse[models.Instance]
	if err := c.executeRequest(ctx, http.MethodGet, endpoint, nil, &response); err != nil {
		return []models.Instance{}, err
	}
	return response.Rows, nil
}

// GetInstancesPublicIPs retrieves public IPs for all instances
func (c *APIClient) GetInstancesPublicIPs(ctx context.Context, opts *models.ListOptions) (types.PublicIPsResponse, error) {
	q, err := getQueryParams(opts)
	if err != nil {
		return types.PublicIPsResponse{}, err
	}

	endpoint := routes.GetPublicIPsURL(q)
	var response types.PublicIPsResponse
	if err := c.executeRequest(ctx, http.MethodGet, endpoint, nil, &response); err != nil {
		return types.PublicIPsResponse{}, err
	}
	return response, nil
}

// GetInstance retrieves an instance by ID
func (c *APIClient) GetInstance(ctx context.Context, id string) (models.Instance, error) {
	endpoint := routes.GetInstanceURL(id)
	var response models.Instance
	if err := c.executeRequest(ctx, http.MethodGet, endpoint, nil, &response); err != nil {
		return models.Instance{}, err
	}
	return response, nil
}

// CreateInstance creates a new instance
func (c *APIClient) CreateInstance(ctx context.Context, req types.InstancesRequest) error {
	endpoint := routes.CreateInstanceURL()
	return c.executeRequest(ctx, http.MethodPost, endpoint, req, nil)
}

// DeleteInstance deletes an instance by ID
func (c *APIClient) DeleteInstance(ctx context.Context, req types.DeleteInstanceRequest) (types.TaskResponse, error) {
	endpoint := routes.TerminateInstancesURL()
<<<<<<< HEAD
	var response types.TaskResponse
	if err := c.executeRequest(ctx, http.MethodDelete, endpoint, req, &response); err != nil {
		return types.TaskResponse{}, err
=======
	return c.executeRequest(ctx, http.MethodDelete, endpoint, req, nil)
}

// Job methods implementation

// GetJobs lists jobs with optional filtering
func (c *APIClient) GetJobs(ctx context.Context, opts *models.ListOptions) (types.ListJobsResponse, error) {
	q, err := getQueryParams(opts)
	if err != nil {
		return types.ListJobsResponse{}, err
	}

	endpoint := routes.GetJobsURL(q)
	var response types.ListJobsResponse
	if err := c.executeRequest(ctx, http.MethodGet, endpoint, nil, &response); err != nil {
		return types.ListJobsResponse{}, err
	}
	return response, nil
}

// GetJob retrieves a job by ID
func (c *APIClient) GetJob(ctx context.Context, id string) (models.Job, error) {
	endpoint := routes.GetJobURL(id)
	var response types.SlugResponse
	if err := c.executeRequest(ctx, http.MethodGet, endpoint, nil, &response); err != nil {
		return models.Job{}, err
	}

	// Convert the response data to a Job
	if response.Data == nil {
		return models.Job{}, fmt.Errorf("no job data in response")
	}

	// Convert the response data to JSON
	jobData, err := json.Marshal(response.Data)
	if err != nil {
		return models.Job{}, fmt.Errorf("failed to marshal job data: %w", err)
	}

	// Unmarshal into a Job struct
	var job models.Job
	if err := json.Unmarshal(jobData, &job); err != nil {
		return models.Job{}, fmt.Errorf("failed to unmarshal job data: %w", err)
	}

	return job, nil
}

// GetMetadataByJobID retrieves metadata for a job by ID
func (c *APIClient) GetMetadataByJobID(ctx context.Context, id string, opts *models.ListOptions) ([]models.Instance, error) {
	q, err := getQueryParams(opts)
	if err != nil {
		return []models.Instance{}, err
	}

	endpoint := routes.GetJobMetadataURL(id, q)
	var response types.ListResponse[models.Instance]
	if err := c.executeRequest(ctx, http.MethodGet, endpoint, nil, &response); err != nil {
		return []models.Instance{}, err
	}
	return response.Rows, nil
}

// GetInstancesByJobID retrieves instances for a job by ID
func (c *APIClient) GetInstancesByJobID(ctx context.Context, id string, opts *models.ListOptions) (types.JobInstancesResponse, error) {
	q, err := getQueryParams(opts)
	if err != nil {
		return types.JobInstancesResponse{}, err
	}

	endpoint := routes.GetJobInstancesURL(id, q)
	var response types.JobInstancesResponse
	if err := c.executeRequest(ctx, http.MethodGet, endpoint, nil, &response); err != nil {
		return types.JobInstancesResponse{}, err
	}
	return response, nil
}

// GetJobStatus retrieves the status of a job by ID
func (c *APIClient) GetJobStatus(ctx context.Context, id string) (models.JobStatus, error) {
	endpoint := routes.GetJobStatusURL(id)
	var response models.JobStatus
	if err := c.executeRequest(ctx, http.MethodGet, endpoint, nil, &response); err != nil {
		return "", err
>>>>>>> aac68379
	}
	return response, nil
}

// User method implementation

// GetUserByID retrieves a user by id
func (c *APIClient) GetUserByID(ctx context.Context, id string) (types.UserResponse, error) {
	endpoint := routes.GetUserByIDURL(id)
	var response types.UserResponse
	if err := c.executeRequest(ctx, http.MethodGet, endpoint, nil, &response); err != nil {
		return types.UserResponse{}, err
	}
	return response, nil
}

// GetUsers retrieves a user by username
func (c *APIClient) GetUsers(ctx context.Context, opts *models.UserQueryOptions) (types.UserResponse, error) {
	q, err := getUsersQueryParams(opts)
	if err != nil {
		return types.UserResponse{}, err
	}
	endpoint := routes.GetUsersURL(q)
	var response types.UserResponse
	if err := c.executeRequest(ctx, http.MethodGet, endpoint, nil, &response); err != nil {
		return types.UserResponse{}, err
	}
	return response, nil
}

// CreateUser creates a new user
func (c *APIClient) CreateUser(ctx context.Context, req types.CreateUserRequest) (types.CreateUserResponse, error) {
	var response types.CreateUserResponse
	endpoint := routes.CreateUserURL()
	if err := c.executeRequest(ctx, http.MethodPost, endpoint, req, &response); err != nil {
		return types.CreateUserResponse{}, err
	}
	return response, nil
}

// DeleteUser user deletes a user
func (c *APIClient) DeleteUser(ctx context.Context, id string) error {
	endpoint := routes.DeleteUserURL(id)
	return c.executeRequest(ctx, http.MethodDelete, endpoint, nil, nil)
}

// CreateProject creates a new project
func (c *APIClient) CreateProject(ctx context.Context, params handlers.ProjectCreateParams) (models.Project, error) {
	var project models.Project
	if err := c.rpcRequest(ctx, handlers.ProjectCreate, params, &project); err != nil {
		return project, err
	}
	return project, nil
}

// GetProject retrieves a project by name
func (c *APIClient) GetProject(ctx context.Context, params handlers.ProjectGetParams) (models.Project, error) {
	var project models.Project
	if err := c.rpcRequest(ctx, handlers.ProjectGet, params, &project); err != nil {
		return models.Project{}, err
	}
	return project, nil
}

// ListProjects lists all projects
func (c *APIClient) ListProjects(ctx context.Context, params handlers.ProjectListParams) ([]models.Project, error) {
	var listResponse types.ListResponse[models.Project]
	if err := c.rpcRequest(ctx, handlers.ProjectList, params, &listResponse); err != nil {
		return nil, err
	}
	return listResponse.Rows, nil
}

// DeleteProject deletes a project by name
func (c *APIClient) DeleteProject(ctx context.Context, params handlers.ProjectDeleteParams) error {
	return c.rpcRequest(ctx, handlers.ProjectDelete, params, nil)
}

// ListProjectInstances lists all instances for a project
func (c *APIClient) ListProjectInstances(ctx context.Context, params handlers.ProjectListInstancesParams) ([]models.Instance, error) {
	var listResponse types.ListResponse[models.Instance]
	if err := c.rpcRequest(ctx, handlers.ProjectListInstances, params, &listResponse); err != nil {
		return nil, err
	}
	return listResponse.Rows, nil
}

// Task methods implementation

// GetTask retrieves a task by name
func (c *APIClient) GetTask(ctx context.Context, params handlers.TaskGetParams) (models.Task, error) {
	var task models.Task
	if err := c.rpcRequest(ctx, handlers.TaskGet, params, &task); err != nil {
		return models.Task{}, err
	}
	return task, nil
}

// ListTasks lists all tasks
func (c *APIClient) ListTasks(ctx context.Context, params handlers.TaskListParams) ([]models.Task, error) {
	var listResponse types.ListResponse[models.Task]
	if err := c.rpcRequest(ctx, handlers.TaskList, params, &listResponse); err != nil {
		return nil, err
	}
	return listResponse.Rows, nil
}

// TerminateTask terminates a task by name
func (c *APIClient) TerminateTask(ctx context.Context, params handlers.TaskTerminateParams) error {
	return c.rpcRequest(ctx, handlers.TaskTerminate, params, nil)
}

// UpdateTaskStatus updates the status of a task
func (c *APIClient) UpdateTaskStatus(ctx context.Context, params handlers.TaskUpdateStatusParams) error {
	return c.rpcRequest(ctx, handlers.TaskUpdateStatus, params, nil)
}<|MERGE_RESOLUTION|>--- conflicted
+++ resolved
@@ -35,21 +35,7 @@
 	GetInstancesPublicIPs(ctx context.Context, opts *models.ListOptions) (types.PublicIPsResponse, error)
 	GetInstance(ctx context.Context, id string) (models.Instance, error)
 	CreateInstance(ctx context.Context, req types.InstancesRequest) error
-<<<<<<< HEAD
 	DeleteInstance(ctx context.Context, req types.DeleteInstanceRequest) (types.TaskResponse, error)
-=======
-	DeleteInstance(ctx context.Context, req types.DeleteInstanceRequest) error
-
-	// Jobs Endpoints
-	GetJobs(ctx context.Context, opts *models.ListOptions) (types.ListJobsResponse, error)
-	GetJob(ctx context.Context, id string) (models.Job, error)
-	GetMetadataByJobID(ctx context.Context, id string, opts *models.ListOptions) ([]models.Instance, error)
-	GetInstancesByJobID(ctx context.Context, id string, opts *models.ListOptions) (types.JobInstancesResponse, error)
-	GetJobStatus(ctx context.Context, id string) (models.JobStatus, error)
-	CreateJob(ctx context.Context, req types.JobRequest) error
-	UpdateJob(ctx context.Context, id string, req types.JobRequest) error
-	DeleteJob(ctx context.Context, id string) error
->>>>>>> aac68379
 
 	//User Endpoints
 	GetUserByID(ctx context.Context, id string) (types.UserResponse, error)
@@ -435,96 +421,9 @@
 // DeleteInstance deletes an instance by ID
 func (c *APIClient) DeleteInstance(ctx context.Context, req types.DeleteInstanceRequest) (types.TaskResponse, error) {
 	endpoint := routes.TerminateInstancesURL()
-<<<<<<< HEAD
 	var response types.TaskResponse
 	if err := c.executeRequest(ctx, http.MethodDelete, endpoint, req, &response); err != nil {
 		return types.TaskResponse{}, err
-=======
-	return c.executeRequest(ctx, http.MethodDelete, endpoint, req, nil)
-}
-
-// Job methods implementation
-
-// GetJobs lists jobs with optional filtering
-func (c *APIClient) GetJobs(ctx context.Context, opts *models.ListOptions) (types.ListJobsResponse, error) {
-	q, err := getQueryParams(opts)
-	if err != nil {
-		return types.ListJobsResponse{}, err
-	}
-
-	endpoint := routes.GetJobsURL(q)
-	var response types.ListJobsResponse
-	if err := c.executeRequest(ctx, http.MethodGet, endpoint, nil, &response); err != nil {
-		return types.ListJobsResponse{}, err
-	}
-	return response, nil
-}
-
-// GetJob retrieves a job by ID
-func (c *APIClient) GetJob(ctx context.Context, id string) (models.Job, error) {
-	endpoint := routes.GetJobURL(id)
-	var response types.SlugResponse
-	if err := c.executeRequest(ctx, http.MethodGet, endpoint, nil, &response); err != nil {
-		return models.Job{}, err
-	}
-
-	// Convert the response data to a Job
-	if response.Data == nil {
-		return models.Job{}, fmt.Errorf("no job data in response")
-	}
-
-	// Convert the response data to JSON
-	jobData, err := json.Marshal(response.Data)
-	if err != nil {
-		return models.Job{}, fmt.Errorf("failed to marshal job data: %w", err)
-	}
-
-	// Unmarshal into a Job struct
-	var job models.Job
-	if err := json.Unmarshal(jobData, &job); err != nil {
-		return models.Job{}, fmt.Errorf("failed to unmarshal job data: %w", err)
-	}
-
-	return job, nil
-}
-
-// GetMetadataByJobID retrieves metadata for a job by ID
-func (c *APIClient) GetMetadataByJobID(ctx context.Context, id string, opts *models.ListOptions) ([]models.Instance, error) {
-	q, err := getQueryParams(opts)
-	if err != nil {
-		return []models.Instance{}, err
-	}
-
-	endpoint := routes.GetJobMetadataURL(id, q)
-	var response types.ListResponse[models.Instance]
-	if err := c.executeRequest(ctx, http.MethodGet, endpoint, nil, &response); err != nil {
-		return []models.Instance{}, err
-	}
-	return response.Rows, nil
-}
-
-// GetInstancesByJobID retrieves instances for a job by ID
-func (c *APIClient) GetInstancesByJobID(ctx context.Context, id string, opts *models.ListOptions) (types.JobInstancesResponse, error) {
-	q, err := getQueryParams(opts)
-	if err != nil {
-		return types.JobInstancesResponse{}, err
-	}
-
-	endpoint := routes.GetJobInstancesURL(id, q)
-	var response types.JobInstancesResponse
-	if err := c.executeRequest(ctx, http.MethodGet, endpoint, nil, &response); err != nil {
-		return types.JobInstancesResponse{}, err
-	}
-	return response, nil
-}
-
-// GetJobStatus retrieves the status of a job by ID
-func (c *APIClient) GetJobStatus(ctx context.Context, id string) (models.JobStatus, error) {
-	endpoint := routes.GetJobStatusURL(id)
-	var response models.JobStatus
-	if err := c.executeRequest(ctx, http.MethodGet, endpoint, nil, &response); err != nil {
-		return "", err
->>>>>>> aac68379
 	}
 	return response, nil
 }
