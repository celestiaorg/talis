// Package handlers provides HTTP request handlers for the API
package handlers

import (
	"fmt"

	fiber "github.com/gofiber/fiber/v2"

	"github.com/celestiaorg/talis/internal/db/models"
	"github.com/celestiaorg/talis/internal/types"
)

// InstanceHandler handles HTTP requests for instance operations
type InstanceHandler struct {
	*APIHandler
}

// NewInstanceHandler creates a new instance handler instance
func NewInstanceHandler(api *APIHandler) *InstanceHandler {
	return &InstanceHandler{
		APIHandler: api,
	}
}

// ListInstances handles the request to list all instances
func (h *InstanceHandler) ListInstances(c *fiber.Ctx) error {
	var opts models.ListOptions
	opts.Limit = c.QueryInt("limit", DefaultPageSize)
	opts.Offset = c.QueryInt("offset", 0)
	opts.IncludeDeleted = c.QueryBool("include_deleted", false)

	// Handle status filter
	if statusStr := c.Query("status"); statusStr != "" {
		status, err := models.ParseInstanceStatus(statusStr)
		if err != nil {
			return c.Status(fiber.StatusBadRequest).
				JSON(types.ErrInvalidInput(fmt.Sprintf("invalid instance status: %v", err)))
		}
		opts.InstanceStatus = &status
	} else if !opts.IncludeDeleted && opts.InstanceStatus == nil {
		// By default, exclude terminated instances if not including deleted
		defaultStatus := models.InstanceStatusTerminated
		opts.InstanceStatus = &defaultStatus
		opts.StatusFilter = models.StatusFilterNotEqual
	}

	// TODO: should check for OwnerID and filter by it

	instances, err := h.instance.ListInstances(c.Context(), models.AdminID, &opts)
	if err != nil {
		return c.Status(fiber.StatusInternalServerError).JSON(fiber.Map{
			"error": fmt.Sprintf("failed to list instances: %v", err),
		})
	}

	return c.JSON(types.ListResponse[models.Instance]{
		Rows: instances,
		Pagination: types.PaginationResponse{
			Total:  len(instances),
			Page:   1,
			Limit:  opts.Limit,
			Offset: opts.Offset,
		},
	})
}

// GetInstance returns details of a specific instance
func (h *InstanceHandler) GetInstance(c *fiber.Ctx) error {
	instanceID, err := c.ParamsInt("id")
	if err != nil {
		return c.Status(fiber.StatusBadRequest).
			JSON(types.ErrInvalidInput(fmt.Sprintf("instance id is required: %v", err)))
	}

	if instanceID <= 0 {
		return c.Status(fiber.StatusBadRequest).
			JSON(types.ErrInvalidInput("instance id must be positive"))
	}

	// Get instance using the service
	instance, err := h.instance.GetInstance(c.Context(), models.AdminID, uint(instanceID))
	if err != nil {
		return c.Status(fiber.StatusInternalServerError).JSON(fiber.Map{
			"error": fmt.Sprintf("failed to get instance: %v", err),
		})
	}

	return c.JSON(instance)
}

// CreateInstance handles the request to create instances
// TODO: the RPC response for this should be the instances and tasks created.
func (h *InstanceHandler) CreateInstance(c *fiber.Ctx) error {
	var instanceReqs []types.InstanceRequest
	if err := c.BodyParser(&instanceReqs); err != nil {
		return c.Status(fiber.StatusBadRequest).
			JSON(types.ErrInvalidInput(err.Error()))
	}

	if len(instanceReqs) == 0 {
		return c.Status(fiber.StatusBadRequest).
			JSON(types.ErrInvalidInput("at least one instance request is required"))
	}

	// NOTE: in order to update the underlying instanceReqs, we need to iterate over the slice with the index. If you use range, you will get a copy of the slice and not the original.
	for i := range instanceReqs {
		instanceReqs[i].Action = "create"
		if err := instanceReqs[i].Validate(); err != nil {
			return c.Status(fiber.StatusBadRequest).
				JSON(types.ErrInvalidInput(err.Error()))
		}
	}

<<<<<<< HEAD
	taskNames, err := h.service.CreateInstance(c.Context(), instanceReqs)
=======
	err := h.instance.CreateInstance(c.Context(), instanceReqs)
>>>>>>> 88474a8a
	if err != nil {
		return c.Status(fiber.StatusInternalServerError).
			JSON(types.ErrServer(err.Error()))
	}

	return c.Status(fiber.StatusCreated).
		JSON(types.Success(
			ResponseWithTaskNames{
				TaskNames: taskNames,
			}))
}

// GetPublicIPs returns a list of public IPs for all instances
func (h *InstanceHandler) GetPublicIPs(c *fiber.Ctx) error {
	fmt.Println("🔍 Getting all public IPs...")

	var opts models.ListOptions
	opts.Limit = c.QueryInt("limit", DefaultPageSize)
	opts.Offset = c.QueryInt("offset", 0)
	opts.IncludeDeleted = c.QueryBool("include_deleted", false)

	// Only apply default status filter if IncludeDeleted is false
	if !opts.IncludeDeleted && opts.InstanceStatus == nil {
		defaultStatus := models.InstanceStatusTerminated
		opts.InstanceStatus = &defaultStatus
		opts.StatusFilter = models.StatusFilterNotEqual
	}

	// Get instances with their details using the service
	instances, err := h.instance.ListInstances(c.Context(), models.AdminID, &opts)
	if err != nil {
		fmt.Printf("❌ Error getting public IPs: %v\n", err)
		return c.Status(fiber.StatusInternalServerError).JSON(fiber.Map{
			"error": fmt.Sprintf("failed to get public IPs: %v", err),
		})
	}

	fmt.Printf("✅ Found %d instances\n", len(instances))

	// Extract the public IPs from the instances
	publicIPs := make([]types.PublicIPs, len(instances))
	for i, instance := range instances {
		publicIPs[i] = types.PublicIPs{
			PublicIP: instance.PublicIP,
		}
	}

	// Return instances with pagination info
	return c.JSON(types.PublicIPsResponse{
		PublicIPs: publicIPs,
		Pagination: types.PaginationResponse{
			Total:  len(instances),
			Page:   1,
			Limit:  opts.Limit,
			Offset: opts.Offset,
		},
	})
}

// GetAllMetadata returns a list of all instance details
func (h *InstanceHandler) GetAllMetadata(c *fiber.Ctx) error {
	fmt.Println("🔍 Getting all instance metadata...")

	var opts models.ListOptions
	opts.Limit = c.QueryInt("limit", DefaultPageSize)
	opts.Offset = c.QueryInt("offset", 0)
	opts.IncludeDeleted = c.QueryBool("include_deleted", false)

	// Only apply default status filter if IncludeDeleted is false
	if !opts.IncludeDeleted && opts.InstanceStatus == nil {
		defaultStatus := models.InstanceStatusTerminated
		opts.InstanceStatus = &defaultStatus
		opts.StatusFilter = models.StatusFilterNotEqual
	}

	// Get instances with their details using the service
	instances, err := h.instance.ListInstances(c.Context(), models.AdminID, &opts)
	if err != nil {
		fmt.Printf("❌ Error getting instance: %v\n", err)
		return c.Status(fiber.StatusInternalServerError).JSON(fiber.Map{
			"error": fmt.Sprintf("failed to get instance metadata: %v", err),
		})
	}

	fmt.Printf("✅ Found %d instances\n", len(instances))

	// Return instances with pagination info
	return c.JSON(types.ListResponse[models.Instance]{
		Rows: instances,
		Pagination: types.PaginationResponse{
			Total:  len(instances),
			Page:   1,
			Limit:  opts.Limit,
			Offset: opts.Offset,
		},
	})
}

// GetInstances handles the request to list instances
func (h *InstanceHandler) GetInstances(c *fiber.Ctx) error {
	var opts models.ListOptions
	opts.Limit = c.QueryInt("limit", DefaultPageSize)
	opts.Offset = c.QueryInt("offset", 0)
	opts.IncludeDeleted = c.QueryBool("include_deleted", false)

	// Handle status filter
	if statusStr := c.Query("status"); statusStr != "" {
		status, err := models.ParseInstanceStatus(statusStr)
		if err != nil {
			return c.Status(fiber.StatusBadRequest).JSON(fiber.Map{
				"error": fmt.Sprintf("invalid instance status: %v", err),
			})
		}
		opts.InstanceStatus = &status
	}

	instances, err := h.instance.ListInstances(c.Context(), models.AdminID, &opts)
	if err != nil {
		return c.Status(fiber.StatusInternalServerError).JSON(fiber.Map{
			"error": fmt.Sprintf("failed to list instances: %v", err),
		})
	}

	return c.JSON(types.ListResponse[models.Instance]{
		Rows: instances,
		Pagination: types.PaginationResponse{
			Total:  len(instances),
			Page:   1,
			Limit:  opts.Limit,
			Offset: opts.Offset,
		},
	})
}

// TerminateInstances handles the request to terminate instances
func (h *InstanceHandler) TerminateInstances(c *fiber.Ctx) error {
	var deleteReq types.DeleteInstancesRequest
	if err := c.BodyParser(&deleteReq); err != nil {
		return c.Status(fiber.StatusBadRequest).
			JSON(types.ErrInvalidInput(err.Error()))
	}

	if deleteReq.ProjectName == "" || len(deleteReq.InstanceNames) == 0 {
		return c.Status(fiber.StatusBadRequest).JSON(fiber.Map{
			"error": "project name and instance names are required",
		})
	}

	err := h.instance.Terminate(c.Context(), deleteReq.OwnerID, deleteReq.ProjectName, deleteReq.InstanceNames)
	if err != nil {
		return c.Status(fiber.StatusInternalServerError).JSON(fiber.Map{
			"error": fmt.Sprintf("failed to terminate instances: %v", err),
		})
	}

	return c.Status(fiber.StatusOK).
		JSON(types.Success(nil))
}<|MERGE_RESOLUTION|>--- conflicted
+++ resolved
@@ -111,11 +111,7 @@
 		}
 	}
 
-<<<<<<< HEAD
 	taskNames, err := h.service.CreateInstance(c.Context(), instanceReqs)
-=======
-	err := h.instance.CreateInstance(c.Context(), instanceReqs)
->>>>>>> 88474a8a
 	if err != nil {
 		return c.Status(fiber.StatusInternalServerError).
 			JSON(types.ErrServer(err.Error()))
